'''
    Datadog agent

    Licensed under Simplified BSD License (see LICENSE)
    (C) Boxed Ice 2010 all rights reserved
    (C) Datadog, Inc 2011 All Rights Reserved
'''

import time
import types

from checks.nagios import Nagios
from checks.build import Hudson
from checks.db import CouchDb, MongoDb, MySql, Redis
from checks.queue import RabbitMq
from checks.system import Disk, IO, Load, Memory, Network, Processes, Cpu
from checks.web import Apache, Nginx
from checks.ganglia import Ganglia
from checks.datadog import RollupLP as ddRollupLP
from checks.cassandra import Cassandra
from checks.common import checks

# Konstants
INFINITY = "Inf"
NaN = "NaN"
UNKNOWN = "Unknown"

class CheckException(Exception): pass

class Check(object):
    """
    (Abstract) class for all checks with the ability to:
    * compute rates for counters
    """
    def __init__(self):
        # where to store samples, indexed by metric_name
        # metric_name: [(ts, value), (ts, value)]
        self._sample_store = {}
        self._counters = {} # metric_name: bool

    def counter(self, metric_name):
        """
        Treats the metric as a counter, i.e. computes its per second derivative
        """
        self._counters[metric_name] = True

    def is_counter(self, metric_name):
        "Is this metric a counter?"
        return metric_name in self._counters

    def gauge(self, metric_name):
        """
        Treats the metric as a guage, i.e. keep the data as is
        """
        pass

<<<<<<< HEAD
    def is_gauge(self, metric_name):
        return not self.is_counter(metric_name)

    def save_sample(self, metric_name, value, timestamp=None):
        """Save a simple sample, evict old values if needed"""
        if timestamp is None:
            timestamp = time.time()
        if metric_name not in self._sample_store:
            self._sample_store[metric_name] = []

        # Data eviction rules
        if self.is_gauge(metric_name):
            self._sample_store[metric_name] = [(timestamp, value)]
        elif self.is_counter(metric_name):
            self._sample_store[metric_name] = self._sample_store[metric_name][-1] + [(timestamp, value)]
        else:
            raise CheckException("%s must be either gauge or counter, skipping sample at %s" % (metric_name, time.ctime(timestamp)))
=======
from resources.processes import Processes as ResProcesses
from resources.mockup_rails import RailsMockup

def recordsize(func):
    def wrapper(*args, **kwargs):
        logger = logging.getLogger("checks")
        res = func(*args, **kwargs)
        logger.debug("SIZE: {0} wrote {1} bytes uncompressed".format(func, len(str(res))))
        return res
    return wrapper

class checks:
    
    def __init__(self, agentConfig, rawConfig, emitter):
        self.agentConfig = agentConfig
        self.rawConfig = rawConfig
        self.plugins = None
        self.emitter = emitter
        
        macV = None
        if sys.platform == 'darwin':
            macV = platform.mac_ver()
        
        # Output from top is slightly modified on OS X 10.6 (case #28239)
        if macV and macV[0].startswith('10.6.'):
            self.topIndex = 6
        else:
            self.topIndex = 5
    
        self.os = None
        
        self.checksLogger = logging.getLogger('checks')
        # Set global timeout to 15 seconds for all sockets (case 31033). Should be long enough
        import socket
        socket.setdefaulttimeout(15)
        
        self.linuxProcFsLocation = self.getMountedLinuxProcFsLocation()
        
        self._apache = Apache()
        self._nginx = Nginx()
        self._disk = Disk()
        self._io = IO()
        self._load = Load(self.linuxProcFsLocation)
        self._memory = Memory(self.linuxProcFsLocation, self.topIndex)
        self._network = Network()
        self._processes = Processes()
        self._cpu = Cpu()
        self._couchdb = CouchDb()
        self._mongodb = MongoDb()
        self._mysql = MySql()
        self._rabbitmq = RabbitMq()
        self._ganglia = Ganglia()
        self._cassandra = Cassandra()
        self._redis = Redis()

        if agentConfig.get('has_datadog',False):
            self._datadogs = [ddRollupLP()]
        else:
            self._datadogs = None

        self._event_checks = [Hudson(), Nagios(socket.gethostname())]
        self._resources_checks = [ResProcesses(self.checksLogger,self.agentConfig)]
 
    #
    # Checks
    #
    @recordsize 
    def getApacheStatus(self):
        return self._apache.check(self.checksLogger, self.agentConfig)
>>>>>>> 3885e06d

        if self.is_gauge(metric_name):
            assert len(self._sample_store[metric_name]) in (0, 1), self._sample_store[metric_name]
        elif self.is_counter(metric_name):
            assert len(self._sample_store[metric_name]) in (0, 1, 2), self._sample_store[metric_name]

    def save_samples(self, pairs_or_triplets):
        pass
    
<<<<<<< HEAD
    @classmethod
    def _rate(cls, sample1, sample2):
        "Simple rate"
        try:
            interval = sample2[0] - sample1[0]
            if interval == 0:
                return INFINITY
            delta = sample2[1] - sample1[1]
            return delta / interval
        except:
            return NaN

    def get_sample(self, metric_name):
        "Return (timestamp, value)"
        if metric_name not in self._sample_store:
            return None
        elif self.is_counter(metric_name) and len(self._sample_store[metric_name]) < 2:
            return UNKNOWN
        elif self.is_counter(metric_name) and len(self._sample_store[metric_name]) >= 2:
            return self._rate(self._sample_store[metric_name][-2], self._sample_store[metric_name][-1])
        elif self.is_gauge(metric_name) and len(self._sample_store[metric_name]) >= 1:
            return self._sample_store[metric_name][-1]
        else:
            return UNKNOWN
=======
    @recordsize     
    def getMongoDBStatus(self):
        return self._mongodb.check(self.checksLogger, self.agentConfig)

    @recordsize
    def getMySQLStatus(self):
        return self._mysql.check(self.checksLogger, self.agentConfig)
        
    @recordsize
    def getNetworkTraffic(self):
        return self._network.check(self.checksLogger, self.agentConfig)
    
    @recordsize
    def getNginxStatus(self):
        return self._nginx.check(self.checksLogger, self.agentConfig)
       
    @recordsize
    def getProcesses(self):
        return self._processes.check(self.checksLogger, self.agentConfig)
 
    @recordsize
    def getRabbitMQStatus(self):
        return self._rabbitmq.check(self.checksLogger, self.agentConfig)

    @recordsize
    def getGangliaData(self):
        return self._ganglia.check(self.checksLogger, self.agentConfig)

    @recordsize
    def getDatadogData(self):
        result = {}
        if self._datadogs is not None:
            for dd in self._datadogs:
                result[dd.key] = dd.check(self.checksLogger, self.agentConfig)

        return result
        
    @recordsize
    def getCassandraData(self):
        return self._cassandra.check(self.checksLogger, self.agentConfig)

    @recordsize
    def getRedisData(self):
        return self._redis.check(self.checksLogger, self.agentConfig)

    #
    # CPU Stats
    #
    @recordsize
    def getCPUStats(self):
        return self._cpu.check(self.checksLogger, self.agentConfig)
        
    #
    # Plugins
    #
        
    def getPlugins(self):
        self.checksLogger.debug('getPlugins: start')
        
        if 'pluginDirectory' in self.agentConfig:
            if os.path.exists(self.agentConfig['pluginDirectory']) == False:
                self.checksLogger.debug('getPlugins: ' + self.agentConfig['pluginDirectory'] + ' directory does not exist')
                return False
        else:
            return False
        
        # Have we already imported the plugins?
        # Only load the plugins once
        if self.plugins == None:
            self.checksLogger.debug('getPlugins: initial load from ' + self.agentConfig['pluginDirectory'])
            
            sys.path.append(self.agentConfig['pluginDirectory'])
            
            self.plugins = []
            plugins = []
            
            # Loop through all the plugin files
            for root, dirs, files in os.walk(self.agentConfig['pluginDirectory']):
                for name in files:
                    self.checksLogger.debug('getPlugins: considering: ' + name)
                
                    name = name.split('.', 1)
                    
                    # Only pull in .py files (ignores others, inc .pyc files)
                    try:
                        if name[1] == 'py':
                            
                            self.checksLogger.debug('getPlugins: ' + name[0] + '.' + name[1] + ' is a plugin')
                            
                            plugins.append(name[0])
                            
                    except IndexError, e:
                        
                        continue
            
            # Loop through all the found plugins, import them then create new objects
            for pluginName in plugins:
                self.checksLogger.debug('getPlugins: importing ' + pluginName)
                
                # Import the plugin, but only from the pluginDirectory (ensures no conflicts with other module names elsehwhere in the sys.path
                import imp
                importedPlugin = imp.load_source(pluginName, os.path.join(self.agentConfig['pluginDirectory'], '%s.py' % pluginName))
                
                self.checksLogger.debug('getPlugins: imported ' + pluginName)
                
                try:
                    # Find out the class name and then instantiate it
                    pluginClass = getattr(importedPlugin, pluginName)
                    
                    try:
                        pluginObj = pluginClass(self.agentConfig, self.checksLogger, self.rawConfig)
                    except TypeError:
                        
                        try:
                            pluginObj = pluginClass(self.agentConfig, self.checksLogger)
                        except TypeError:
                            # Support older plugins.
                            pluginObj = pluginClass()
                
                    self.checksLogger.debug('getPlugins: instantiated ' + pluginName)
                
                    # Store in class var so we can execute it again on the next cycle
                    self.plugins.append(pluginObj)
                except Exception, ex:
                    import traceback
                    self.checksLogger.error('getPlugins: exception = ' + traceback.format_exc())
                    
        # Now execute the objects previously created
        if self.plugins != None:            
            self.checksLogger.debug('getPlugins: executing plugins')
            
            # Execute the plugins
            output = {}
                    
            for plugin in self.plugins:             
                self.checksLogger.debug('getPlugins: executing ' + plugin.__class__.__name__)
                
                output[plugin.__class__.__name__] = plugin.run()
                
                self.checksLogger.debug('getPlugins: executed ' + plugin.__class__.__name__)
            
            self.checksLogger.debug('getPlugins: returning')
            
            # Each plugin should output a dictionary so we can convert it to JSON later 
            return output
            
        else:           
            self.checksLogger.debug('getPlugins: no plugins, returning false')
            
            return False
    
    #
    # Postback
    #
    
    def doChecks(self, sc, firstRun, systemStats=False):
        macV = None
        if sys.platform == 'darwin':
            macV = platform.mac_ver()
        
        if not self.os:
            if macV:
                self.os = 'mac'
            elif sys.platform.find('freebsd') != -1:
                self.os = 'freebsd'
            else:
                self.os = 'linux'
        
        self.checksLogger.debug('doChecks: start')
        
        # Do the checks
        apacheStatus = self.getApacheStatus()
        diskUsage = self.getDiskUsage()
        loadAvrgs = self.getLoadAvrgs()
        memory = self.getMemoryUsage()
        mysqlStatus = self.getMySQLStatus()
        networkTraffic = self.getNetworkTraffic()
        nginxStatus = self.getNginxStatus()
        processes = self.getProcesses()
        rabbitmq = self.getRabbitMQStatus()
        mongodb = self.getMongoDBStatus()
        couchdb = self.getCouchDBStatus()
        plugins = self.getPlugins()
        ioStats = self.getIOStats()
        cpuStats = self.getCPUStats()
        gangliaData = self.getGangliaData()
        datadogData = self.getDatadogData()
        cassandraData = self.getCassandraData()
        redisData = self.getRedisData()
 
        self.checksLogger.debug('doChecks: checks success, build payload')
        
        checksData = {
            'collection_timestamp': time.time(),
            'os' : self.os, 
            'agentKey' : self.agentConfig['agentKey'], 
            'agentVersion' : self.agentConfig['version'], 
            'diskUsage' : diskUsage, 
            'loadAvrg1' : loadAvrgs['1'], 
            'loadAvrg5' : loadAvrgs['5'], 
            'loadAvrg15' : loadAvrgs['15'], 
            'memPhysUsed' : memory['physUsed'], 
            'memPhysFree' : memory['physFree'], 
            'memSwapUsed' : memory['swapUsed'], 
            'memSwapFree' : memory['swapFree'], 
            'memCached' : memory['cached'], 
            'networkTraffic' : networkTraffic, 
            'processes' : processes,
            'apiKey': self.agentConfig['apiKey'],
            'events': {},
            'resources': {},
        }

        if cpuStats is not False and cpuStats is not None:
            checksData.update(cpuStats)

        if gangliaData is not False and gangliaData is not None:
            checksData['ganglia'] = gangliaData
           
        if datadogData is not False and datadogData is not None:
            checksData['datadog'] = datadogData
            
        if cassandraData is not False and cassandraData is not None:
            checksData['cassandra'] = cassandraData
 
        self.checksLogger.debug('doChecks: payload built, build optional payloads')
        
        # Apache Status
        if apacheStatus != False:           
            checksData['apacheReqPerSec'] = apacheStatus['reqPerSec']
            checksData['apacheBusyWorkers'] = apacheStatus['busyWorkers']
            checksData['apacheIdleWorkers'] = apacheStatus['idleWorkers']
            
            self.checksLogger.debug('doChecks: built optional payload apacheStatus')
        
        # MySQL Status
        if mysqlStatus != False:
            
            checksData['mysqlConnections'] = mysqlStatus['connections']
            checksData['mysqlCreatedTmpDiskTables'] = mysqlStatus['createdTmpDiskTables']
            checksData['mysqlMaxUsedConnections'] = mysqlStatus['maxUsedConnections']
            checksData['mysqlOpenFiles'] = mysqlStatus['openFiles']
            checksData['mysqlSlowQueries'] = mysqlStatus['slowQueries']
            checksData['mysqlTableLocksWaited'] = mysqlStatus['tableLocksWaited']
            checksData['mysqlThreadsConnected'] = mysqlStatus['threadsConnected']
            
            if mysqlStatus['secondsBehindMaster'] != None:
                checksData['mysqlSecondsBehindMaster'] = mysqlStatus['secondsBehindMaster']
        
        # Nginx Status
        if nginxStatus != False:
            checksData['nginxConnections'] = nginxStatus['connections']
            checksData['nginxReqPerSec'] = nginxStatus['reqPerSec']
            
        # RabbitMQ
        if rabbitmq != False:
            checksData['rabbitMQ'] = rabbitmq
        
        # MongoDB
        if mongodb != False:
            checksData['mongoDB'] = mongodb
            
        # CouchDB
        if couchdb != False:
            checksData['couchDB'] = couchdb
        
        # Plugins
        if plugins != False:
            checksData['plugins'] = plugins
        
        if ioStats != False:
            checksData['ioStats'] = ioStats
        
        if redisData != False:
            # Redis data already has the proper metric names
            checksData.update(redisData)
        
        # Include system stats on first postback
        if firstRun == True:
            checksData['systemStats'] = systemStats
            self.checksLogger.debug('doChecks: built optional payload systemStats')
            
        # Include server indentifiers
        import socket   
        
        try:
            checksData['internalHostname'] = socket.gethostname()
            
        except socket.error, e:
            self.checksLogger.debug('Unable to get hostname: ' + str(e))
        
        # Generate a unique name that will stay constant between
        # invocations, such as platform.node() + uuid.getnode()
        # Use uuid5, which does not depend on the clock and is
        # recommended over uuid3.
        # This is important to be able to identify a server even if
        # its drives have been wiped clean.
        # Note that this is not foolproof but we can reconcile servers
        # on the back-end if need be, based on mac addresses.
        checksData['uuid'] = uuid.uuid5(uuid.NAMESPACE_DNS, platform.node() + str(uuid.getnode())).hex
        self.checksLogger.debug('doChecks: added uuid %s' % checksData['uuid'])
        
        # Process the event checks. 
        for event_check in self._event_checks:
            event_data = event_check.check(self.checksLogger, self.agentConfig)
            if event_data:
                checksData['events'][event_check.key] = event_data

        # Resources checks
        has_resource = False
        for resources_check in self._resources_checks:
            resources_check.check()
            snap = resources_check.pop_snapshot()
            if snap:
                has_resource = True
                res_format = resources_check.describe_format_if_needed()
                res_value = { 'ts': snap[0],
                              'data': snap[1],
                              'format_version': resources_check.get_format_version() }                              
                if res_format is not None:
                    res_value['format_description'] = res_format
                checksData['resources'][resources_check.RESOURCE_KEY] = res_value
 
        if has_resource:
            checksData['resources']['meta'] = {
                        'api_key': self.agentConfig['apiKey'],
                        'host': checksData['internalHostname'],
                    }

        # Post a start event on firstrun 
        if firstRun:
            checksData['events']['System'] = [{'api_key': self.agentConfig['apiKey'],
                                              'host': checksData['internalHostname'],
                                              'timestamp': int(time.mktime(datetime.datetime.now().timetuple())),
                                              'event_type':'agent startup',
                                            }]
        
        self.emitter(checksData, self.checksLogger, self.agentConfig)
        
        sc.enter(self.agentConfig['checkFreq'], 1, self.doChecks, (sc, False))  
        
    def getMountedLinuxProcFsLocation(self):
        self.checksLogger.debug('getMountedLinuxProcFsLocation: attempting to fetch mounted partitions')
        
        # Lets check if the Linux like style procfs is mounted
        mountedPartitions = subprocess.Popen(['mount'], stdout = subprocess.PIPE, close_fds = True).communicate()[0]
        location = re.search(r'linprocfs on (.*?) \(.*?\)', mountedPartitions)
        
        # Linux like procfs file system is not mounted so we return False, else we return mount point location
        if location == None:
            return False
>>>>>>> 3885e06d

    def get_samples(self):
        values = []
        for m in self._metric_store:
            values.append(self.get_sample(m))
        return values<|MERGE_RESOLUTION|>--- conflicted
+++ resolved
@@ -54,7 +54,6 @@
         """
         pass
 
-<<<<<<< HEAD
     def is_gauge(self, metric_name):
         return not self.is_counter(metric_name)
 
@@ -72,77 +71,6 @@
             self._sample_store[metric_name] = self._sample_store[metric_name][-1] + [(timestamp, value)]
         else:
             raise CheckException("%s must be either gauge or counter, skipping sample at %s" % (metric_name, time.ctime(timestamp)))
-=======
-from resources.processes import Processes as ResProcesses
-from resources.mockup_rails import RailsMockup
-
-def recordsize(func):
-    def wrapper(*args, **kwargs):
-        logger = logging.getLogger("checks")
-        res = func(*args, **kwargs)
-        logger.debug("SIZE: {0} wrote {1} bytes uncompressed".format(func, len(str(res))))
-        return res
-    return wrapper
-
-class checks:
-    
-    def __init__(self, agentConfig, rawConfig, emitter):
-        self.agentConfig = agentConfig
-        self.rawConfig = rawConfig
-        self.plugins = None
-        self.emitter = emitter
-        
-        macV = None
-        if sys.platform == 'darwin':
-            macV = platform.mac_ver()
-        
-        # Output from top is slightly modified on OS X 10.6 (case #28239)
-        if macV and macV[0].startswith('10.6.'):
-            self.topIndex = 6
-        else:
-            self.topIndex = 5
-    
-        self.os = None
-        
-        self.checksLogger = logging.getLogger('checks')
-        # Set global timeout to 15 seconds for all sockets (case 31033). Should be long enough
-        import socket
-        socket.setdefaulttimeout(15)
-        
-        self.linuxProcFsLocation = self.getMountedLinuxProcFsLocation()
-        
-        self._apache = Apache()
-        self._nginx = Nginx()
-        self._disk = Disk()
-        self._io = IO()
-        self._load = Load(self.linuxProcFsLocation)
-        self._memory = Memory(self.linuxProcFsLocation, self.topIndex)
-        self._network = Network()
-        self._processes = Processes()
-        self._cpu = Cpu()
-        self._couchdb = CouchDb()
-        self._mongodb = MongoDb()
-        self._mysql = MySql()
-        self._rabbitmq = RabbitMq()
-        self._ganglia = Ganglia()
-        self._cassandra = Cassandra()
-        self._redis = Redis()
-
-        if agentConfig.get('has_datadog',False):
-            self._datadogs = [ddRollupLP()]
-        else:
-            self._datadogs = None
-
-        self._event_checks = [Hudson(), Nagios(socket.gethostname())]
-        self._resources_checks = [ResProcesses(self.checksLogger,self.agentConfig)]
- 
-    #
-    # Checks
-    #
-    @recordsize 
-    def getApacheStatus(self):
-        return self._apache.check(self.checksLogger, self.agentConfig)
->>>>>>> 3885e06d
 
         if self.is_gauge(metric_name):
             assert len(self._sample_store[metric_name]) in (0, 1), self._sample_store[metric_name]
@@ -152,7 +80,6 @@
     def save_samples(self, pairs_or_triplets):
         pass
     
-<<<<<<< HEAD
     @classmethod
     def _rate(cls, sample1, sample2):
         "Simple rate"
@@ -177,360 +104,7 @@
             return self._sample_store[metric_name][-1]
         else:
             return UNKNOWN
-=======
-    @recordsize     
-    def getMongoDBStatus(self):
-        return self._mongodb.check(self.checksLogger, self.agentConfig)
-
-    @recordsize
-    def getMySQLStatus(self):
-        return self._mysql.check(self.checksLogger, self.agentConfig)
         
-    @recordsize
-    def getNetworkTraffic(self):
-        return self._network.check(self.checksLogger, self.agentConfig)
-    
-    @recordsize
-    def getNginxStatus(self):
-        return self._nginx.check(self.checksLogger, self.agentConfig)
-       
-    @recordsize
-    def getProcesses(self):
-        return self._processes.check(self.checksLogger, self.agentConfig)
- 
-    @recordsize
-    def getRabbitMQStatus(self):
-        return self._rabbitmq.check(self.checksLogger, self.agentConfig)
-
-    @recordsize
-    def getGangliaData(self):
-        return self._ganglia.check(self.checksLogger, self.agentConfig)
-
-    @recordsize
-    def getDatadogData(self):
-        result = {}
-        if self._datadogs is not None:
-            for dd in self._datadogs:
-                result[dd.key] = dd.check(self.checksLogger, self.agentConfig)
-
-        return result
-        
-    @recordsize
-    def getCassandraData(self):
-        return self._cassandra.check(self.checksLogger, self.agentConfig)
-
-    @recordsize
-    def getRedisData(self):
-        return self._redis.check(self.checksLogger, self.agentConfig)
-
-    #
-    # CPU Stats
-    #
-    @recordsize
-    def getCPUStats(self):
-        return self._cpu.check(self.checksLogger, self.agentConfig)
-        
-    #
-    # Plugins
-    #
-        
-    def getPlugins(self):
-        self.checksLogger.debug('getPlugins: start')
-        
-        if 'pluginDirectory' in self.agentConfig:
-            if os.path.exists(self.agentConfig['pluginDirectory']) == False:
-                self.checksLogger.debug('getPlugins: ' + self.agentConfig['pluginDirectory'] + ' directory does not exist')
-                return False
-        else:
-            return False
-        
-        # Have we already imported the plugins?
-        # Only load the plugins once
-        if self.plugins == None:
-            self.checksLogger.debug('getPlugins: initial load from ' + self.agentConfig['pluginDirectory'])
-            
-            sys.path.append(self.agentConfig['pluginDirectory'])
-            
-            self.plugins = []
-            plugins = []
-            
-            # Loop through all the plugin files
-            for root, dirs, files in os.walk(self.agentConfig['pluginDirectory']):
-                for name in files:
-                    self.checksLogger.debug('getPlugins: considering: ' + name)
-                
-                    name = name.split('.', 1)
-                    
-                    # Only pull in .py files (ignores others, inc .pyc files)
-                    try:
-                        if name[1] == 'py':
-                            
-                            self.checksLogger.debug('getPlugins: ' + name[0] + '.' + name[1] + ' is a plugin')
-                            
-                            plugins.append(name[0])
-                            
-                    except IndexError, e:
-                        
-                        continue
-            
-            # Loop through all the found plugins, import them then create new objects
-            for pluginName in plugins:
-                self.checksLogger.debug('getPlugins: importing ' + pluginName)
-                
-                # Import the plugin, but only from the pluginDirectory (ensures no conflicts with other module names elsehwhere in the sys.path
-                import imp
-                importedPlugin = imp.load_source(pluginName, os.path.join(self.agentConfig['pluginDirectory'], '%s.py' % pluginName))
-                
-                self.checksLogger.debug('getPlugins: imported ' + pluginName)
-                
-                try:
-                    # Find out the class name and then instantiate it
-                    pluginClass = getattr(importedPlugin, pluginName)
-                    
-                    try:
-                        pluginObj = pluginClass(self.agentConfig, self.checksLogger, self.rawConfig)
-                    except TypeError:
-                        
-                        try:
-                            pluginObj = pluginClass(self.agentConfig, self.checksLogger)
-                        except TypeError:
-                            # Support older plugins.
-                            pluginObj = pluginClass()
-                
-                    self.checksLogger.debug('getPlugins: instantiated ' + pluginName)
-                
-                    # Store in class var so we can execute it again on the next cycle
-                    self.plugins.append(pluginObj)
-                except Exception, ex:
-                    import traceback
-                    self.checksLogger.error('getPlugins: exception = ' + traceback.format_exc())
-                    
-        # Now execute the objects previously created
-        if self.plugins != None:            
-            self.checksLogger.debug('getPlugins: executing plugins')
-            
-            # Execute the plugins
-            output = {}
-                    
-            for plugin in self.plugins:             
-                self.checksLogger.debug('getPlugins: executing ' + plugin.__class__.__name__)
-                
-                output[plugin.__class__.__name__] = plugin.run()
-                
-                self.checksLogger.debug('getPlugins: executed ' + plugin.__class__.__name__)
-            
-            self.checksLogger.debug('getPlugins: returning')
-            
-            # Each plugin should output a dictionary so we can convert it to JSON later 
-            return output
-            
-        else:           
-            self.checksLogger.debug('getPlugins: no plugins, returning false')
-            
-            return False
-    
-    #
-    # Postback
-    #
-    
-    def doChecks(self, sc, firstRun, systemStats=False):
-        macV = None
-        if sys.platform == 'darwin':
-            macV = platform.mac_ver()
-        
-        if not self.os:
-            if macV:
-                self.os = 'mac'
-            elif sys.platform.find('freebsd') != -1:
-                self.os = 'freebsd'
-            else:
-                self.os = 'linux'
-        
-        self.checksLogger.debug('doChecks: start')
-        
-        # Do the checks
-        apacheStatus = self.getApacheStatus()
-        diskUsage = self.getDiskUsage()
-        loadAvrgs = self.getLoadAvrgs()
-        memory = self.getMemoryUsage()
-        mysqlStatus = self.getMySQLStatus()
-        networkTraffic = self.getNetworkTraffic()
-        nginxStatus = self.getNginxStatus()
-        processes = self.getProcesses()
-        rabbitmq = self.getRabbitMQStatus()
-        mongodb = self.getMongoDBStatus()
-        couchdb = self.getCouchDBStatus()
-        plugins = self.getPlugins()
-        ioStats = self.getIOStats()
-        cpuStats = self.getCPUStats()
-        gangliaData = self.getGangliaData()
-        datadogData = self.getDatadogData()
-        cassandraData = self.getCassandraData()
-        redisData = self.getRedisData()
- 
-        self.checksLogger.debug('doChecks: checks success, build payload')
-        
-        checksData = {
-            'collection_timestamp': time.time(),
-            'os' : self.os, 
-            'agentKey' : self.agentConfig['agentKey'], 
-            'agentVersion' : self.agentConfig['version'], 
-            'diskUsage' : diskUsage, 
-            'loadAvrg1' : loadAvrgs['1'], 
-            'loadAvrg5' : loadAvrgs['5'], 
-            'loadAvrg15' : loadAvrgs['15'], 
-            'memPhysUsed' : memory['physUsed'], 
-            'memPhysFree' : memory['physFree'], 
-            'memSwapUsed' : memory['swapUsed'], 
-            'memSwapFree' : memory['swapFree'], 
-            'memCached' : memory['cached'], 
-            'networkTraffic' : networkTraffic, 
-            'processes' : processes,
-            'apiKey': self.agentConfig['apiKey'],
-            'events': {},
-            'resources': {},
-        }
-
-        if cpuStats is not False and cpuStats is not None:
-            checksData.update(cpuStats)
-
-        if gangliaData is not False and gangliaData is not None:
-            checksData['ganglia'] = gangliaData
-           
-        if datadogData is not False and datadogData is not None:
-            checksData['datadog'] = datadogData
-            
-        if cassandraData is not False and cassandraData is not None:
-            checksData['cassandra'] = cassandraData
- 
-        self.checksLogger.debug('doChecks: payload built, build optional payloads')
-        
-        # Apache Status
-        if apacheStatus != False:           
-            checksData['apacheReqPerSec'] = apacheStatus['reqPerSec']
-            checksData['apacheBusyWorkers'] = apacheStatus['busyWorkers']
-            checksData['apacheIdleWorkers'] = apacheStatus['idleWorkers']
-            
-            self.checksLogger.debug('doChecks: built optional payload apacheStatus')
-        
-        # MySQL Status
-        if mysqlStatus != False:
-            
-            checksData['mysqlConnections'] = mysqlStatus['connections']
-            checksData['mysqlCreatedTmpDiskTables'] = mysqlStatus['createdTmpDiskTables']
-            checksData['mysqlMaxUsedConnections'] = mysqlStatus['maxUsedConnections']
-            checksData['mysqlOpenFiles'] = mysqlStatus['openFiles']
-            checksData['mysqlSlowQueries'] = mysqlStatus['slowQueries']
-            checksData['mysqlTableLocksWaited'] = mysqlStatus['tableLocksWaited']
-            checksData['mysqlThreadsConnected'] = mysqlStatus['threadsConnected']
-            
-            if mysqlStatus['secondsBehindMaster'] != None:
-                checksData['mysqlSecondsBehindMaster'] = mysqlStatus['secondsBehindMaster']
-        
-        # Nginx Status
-        if nginxStatus != False:
-            checksData['nginxConnections'] = nginxStatus['connections']
-            checksData['nginxReqPerSec'] = nginxStatus['reqPerSec']
-            
-        # RabbitMQ
-        if rabbitmq != False:
-            checksData['rabbitMQ'] = rabbitmq
-        
-        # MongoDB
-        if mongodb != False:
-            checksData['mongoDB'] = mongodb
-            
-        # CouchDB
-        if couchdb != False:
-            checksData['couchDB'] = couchdb
-        
-        # Plugins
-        if plugins != False:
-            checksData['plugins'] = plugins
-        
-        if ioStats != False:
-            checksData['ioStats'] = ioStats
-        
-        if redisData != False:
-            # Redis data already has the proper metric names
-            checksData.update(redisData)
-        
-        # Include system stats on first postback
-        if firstRun == True:
-            checksData['systemStats'] = systemStats
-            self.checksLogger.debug('doChecks: built optional payload systemStats')
-            
-        # Include server indentifiers
-        import socket   
-        
-        try:
-            checksData['internalHostname'] = socket.gethostname()
-            
-        except socket.error, e:
-            self.checksLogger.debug('Unable to get hostname: ' + str(e))
-        
-        # Generate a unique name that will stay constant between
-        # invocations, such as platform.node() + uuid.getnode()
-        # Use uuid5, which does not depend on the clock and is
-        # recommended over uuid3.
-        # This is important to be able to identify a server even if
-        # its drives have been wiped clean.
-        # Note that this is not foolproof but we can reconcile servers
-        # on the back-end if need be, based on mac addresses.
-        checksData['uuid'] = uuid.uuid5(uuid.NAMESPACE_DNS, platform.node() + str(uuid.getnode())).hex
-        self.checksLogger.debug('doChecks: added uuid %s' % checksData['uuid'])
-        
-        # Process the event checks. 
-        for event_check in self._event_checks:
-            event_data = event_check.check(self.checksLogger, self.agentConfig)
-            if event_data:
-                checksData['events'][event_check.key] = event_data
-
-        # Resources checks
-        has_resource = False
-        for resources_check in self._resources_checks:
-            resources_check.check()
-            snap = resources_check.pop_snapshot()
-            if snap:
-                has_resource = True
-                res_format = resources_check.describe_format_if_needed()
-                res_value = { 'ts': snap[0],
-                              'data': snap[1],
-                              'format_version': resources_check.get_format_version() }                              
-                if res_format is not None:
-                    res_value['format_description'] = res_format
-                checksData['resources'][resources_check.RESOURCE_KEY] = res_value
- 
-        if has_resource:
-            checksData['resources']['meta'] = {
-                        'api_key': self.agentConfig['apiKey'],
-                        'host': checksData['internalHostname'],
-                    }
-
-        # Post a start event on firstrun 
-        if firstRun:
-            checksData['events']['System'] = [{'api_key': self.agentConfig['apiKey'],
-                                              'host': checksData['internalHostname'],
-                                              'timestamp': int(time.mktime(datetime.datetime.now().timetuple())),
-                                              'event_type':'agent startup',
-                                            }]
-        
-        self.emitter(checksData, self.checksLogger, self.agentConfig)
-        
-        sc.enter(self.agentConfig['checkFreq'], 1, self.doChecks, (sc, False))  
-        
-    def getMountedLinuxProcFsLocation(self):
-        self.checksLogger.debug('getMountedLinuxProcFsLocation: attempting to fetch mounted partitions')
-        
-        # Lets check if the Linux like style procfs is mounted
-        mountedPartitions = subprocess.Popen(['mount'], stdout = subprocess.PIPE, close_fds = True).communicate()[0]
-        location = re.search(r'linprocfs on (.*?) \(.*?\)', mountedPartitions)
-        
-        # Linux like procfs file system is not mounted so we return False, else we return mount point location
-        if location == None:
-            return False
->>>>>>> 3885e06d
-
     def get_samples(self):
         values = []
         for m in self._metric_store:
