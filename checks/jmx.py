#stdlib
import sys
import time
import re
import os

# project
from checks import Check
<<<<<<< HEAD
import sys
#from nose.tools import set_trace
=======
>>>>>>> 8ed03a0e

class JmxConnector:

    attr_re = re.compile(r"(.*)=(.*);")

    def __init__(self, logger):
        self._jmx = None
        self.logger = logger

    def _wait_prompt(self):
        self._jmx.expect_exact("$>") # got prompt, we can continue

    def connected(self):
        return self._jmx is not None

    def connect(self, connection, user=None, passwd=None, timeout=15):
        # third party 
        import pexpect
        if self._jmx is not None:
            if self._jmx.isalive():
                self._wait_prompt()
                self._jmx.sendline("close")
                self._wait_prompt()

        if self._jmx is None or not self._jmx.isalive():
            # Figure out which path to the jar, __file__ is jmx.pyc
            pth = os.path.realpath(os.path.join(os.path.abspath(__file__), "..", "libs", "jmxterm-1.0-alpha-4-uber.jar"))
            self._jmx = pexpect.spawn("java -jar %s" % pth, timeout = timeout)
            self._jmx.delaybeforesend = 0
            self._wait_prompt()

        cnt = "open %s" % connection
        if user is not None:
            cnt = cnt + " -u " + user
        if passwd is not None:
            cnt = cnt + " -p " + passwd
        self._jmx.sendline(cnt)
        self._jmx.expect_exact("#Connection to "+connection+" is opened")
        self.logger.info("Connection to "+connection+" is opened")
        self._wait_prompt()

    def set_domain(self,domain):
        self._jmx.sendline("domain " + domain)
        self._wait_prompt()

    def list_domains(self):
        self._jmx.sendline("domains")
        self._wait_prompt()
        return self._jmx.before.replace('\r','').split('\n')


    def set_bean(self,bean):
        # Fix when you want to set a bean fetched by the list_beans() function
        if ":" in bean:
            bean = bean.split(":")[1]
        self._jmx.sendline("bean " + bean)
        self._wait_prompt()

    def list_beans(self):
        self._jmx.sendline("beans")
        self._wait_prompt()
        return self._jmx.before.replace('\r','').split('\n')

    def get_attribute(self,attribute,**keywords):
        cmd = None
        domain = keywords.get("domain",None)
        for key in keywords:
            if key != "domain":
                val = key + "=" + keywords[key]
                if cmd is None:
                    cmd = [val]
                else:
                    cmd.append(val)

        if cmd is not None:
            cmd = ",".join(cmd)

        if domain is not None:
            self._jmx.sendline("get -d %s -b %s %s" % (domain, cmd, attribute))
        elif cmd is not None:
            self._jmx.sendline("get -b %s %s" % (cmd, attribute))
        else:
            self._jmx.sendline("get %s" % attribute)

        self._jmx.expect("%s = (.*);" % attribute)
        values = self._jmx.match.group(1)
        self._wait_prompt()

        #Check for composite values
        if values is not None:
            v = values.replace('\r','').split('\n')
            if len(v) == 1:
                return values
            else:
                ret = {}
                for item in v:
                    m = self.attr_re.match(item)
                    if m is not None:
                        key, val = m.groups()
                        ret[key.strip()] = val.strip()

                return ret
    
        return None

    def match_beans(self,string):
        beans = self.list_beans()
        matching_beans = []
        for bean in beans:
            if bean.find(string) != -1:
                matching_beans.append(bean) 

        return matching_beans

    # High level JVM memory/thread status
    def get_jvm_status(self):
        ret = {}

        def _append_to_metric(mname,value):
            if type(value) == type(dict()):
                for key in value:
                    ret[mname + '.' + key] = value[key]
            else:
                ret[mname] = value

        self.set_domain("java.lang")
        _append_to_metric('jvm.thread_count',self.get_attribute("ThreadCount",type="Threading"))
        _append_to_metric('jvm.heap_memory',self.get_attribute("HeapMemoryUsage",type="Memory"))
        _append_to_metric('jvm.non_heap_memory',self.get_attribute("NonHeapMemoryUsage",
            type="Memory"))

        return ret


class Jvm(Check):

    def __init__(self, logger):
        Check.__init__(self, logger)
        self.jmx = JmxConnector(logger)

    def _store_metric(self, kind, name, jvm_name, val, tags=None):
        if kind == "gauge":
            if not self.is_gauge(name):
                self.gauge(name)
        else:
            if not self.is_counter(name):
                self.counter(name)
        self.save_sample(name, float(val), tags=tags, device_name=jvm_name)

    def store_attribute(self, kind, mname, jvm_name, attribute, tags=None):
        self._store_metric(kind,mname,jvm_name,
            self.jmx.get_attribute(attribute), tags=tags)

    def _load_config(self, agentConfig, config_key):
        # We load the configuration according to the previous config schema
        connections = [agentConfig.get("%s_jmx_server" % config_key, None)]
        users = [agentConfig.get("%s_jmx_user" % config_key, None)]
        passwords = [agentConfig.get("%s_jmx_pass" % config_key, None)]

        # We load the configuration according to the current schema
        def load_conf(index=1):
            instance = agentConfig.get("%s_jmx_instance_%s" % (config_key, index), None)
            if instance:
                if '@' in instance:
                    instance = instance.split('@')
                    auth = "@".join(instance[0:-1]).split(':')
                    users.append(auth[0])
                    passwords.append(auth[1])
                    connections.append(instance[-1])
                else:
                    users.append(None)
                    passwords.append(None)
                    connections.append(instance)
                load_conf(index+1)

        load_conf()
        return (connections, users, passwords)

    def _get_jmx(self, connection, user, passwd):
        from pexpect import ExceptionPexpect
        
        try:
            self.logger.info("JMX Connection with %s %s %s" % (connection,user,passwd))
            self.jmx.connect(connection,user,passwd)
            self.logger.info((self.jmx._jmx.isalive()))
            if self.jmx.connected():
                self.logger.info("Connected")
                return True
            else:
                raise Exception("The JMX connection failed")
        except:
            if(self.jmx._jmx):
                try:
                    self.jmx._jmx.terminate(force=True)
                except ExceptionPexpect:
                    self.logger.error("Cannot terminate process %s" % self.jmx._jmx)
                self.jmx._jmx = None
            self.logger.info('Error while fetching JVM metrics %s' % sys.exc_info()[0])
            return False


    def _get_jmx_metrics(self, jvm_name, tags):
        values = self.jmx.get_jvm_status()
        for key in values:
            self._store_metric("gauge",key,jvm_name,values[key], tags=tags) 
        try:
            self.get_stats(tags)
        except:
            if(self.jmx._jmx):
                self.jmx._jmx.kill(0)
                self.jmx._jmx = None
            self.logger.info('Error while fetching %s metrics %s' % (jvm_name, sys.exc_info()[0]))


    def _check_jvm(self, jvm_name, agentConfig, config_key):
        """ It allows multiple instances of a same check.
        The datadog.conf file should follow the syntax below:
        The "tag" field is optional
        'config_key'_jmx_instance_1: user1:password1@server_address1:server_port1:tag1
        'config_key'_jmx_instance_2: user2:password2@server_address2:server_port2
        'config_key'_jmx_instance_3: server_address3:server_port3:tag3

        Where config_key is the name of the service, (tomcat, activemq, solr, ...)
        """

        (connections, users, passwords) = self._load_config(agentConfig, config_key)
        if connections and jvm_name:
            for i in range(len(connections)):
                user = None
                passwd = None
                if connections[i]:
                    connection = connections[i].split(':')
                    user = users[i]
                    passwd = passwords[i]
                    
                    tags = None
                    if len(connection) == 3:
                        tags = ["instance:%s" % connection[2]]
                    connection = "%s:%s" % (connection[0], connection[1])
                    if tags is None:
                        tags = ["instance:%s" % connection.replace(':','-')]

                    if self._get_jmx(connection, user, passwd):
                        self._get_jmx_metrics(jvm_name, tags)
                        
    def get_stats(self, tags=None):
        #Should be overwritten by inherited classes, should do nothing for the basic java check
        pass

    def check(self, agentConfig):
        try:
            self._check_jvm('java', agentConfig, 'java')
        except:
            self.logger.exception('Error while fetching Java metrics')
        return self.get_metrics()

class Tomcat(Jvm):

    thread_pool_re = re.compile(r".*name=(.*),.*")
    cache_re = re.compile(r".*host=(.*),path=(.*),type=Cache")
    jsp_re = re.compile(r".*J2EEApplication=(.*),J2EEServer=(.*),WebModule=(.*),name=jsp,type=JspMonitor")
    servlet_re = re.compile(r".*J2EEApplication=(.*),J2EEServer=(.*),WebModule=(.*),j2eeType=Servlet,name=(.*)")

    def _get_service_stat(self, name, tags=None):

        #Thread pool
        self.jmx.set_bean("name=%s,type=ThreadPool" % name)
        self.store_attribute("gauge","tomcat.threads.max",name,"maxThreads", tags=tags)
        self.store_attribute("gauge","tomcat.threads.count",name,"currentThreadCount", tags=tags)
        self.store_attribute("gauge","tomcat.threads.busy",name,"currentThreadsBusy", tags=tags)

        # Global request processor
        self.jmx.set_bean("name=%s,type=GlobalRequestProcessor" % name)
        self.store_attribute("counter","tomcat.bytes_sent",name,"bytesSent", tags=tags)
        self.store_attribute("counter","tomcat.bytes_rcvd",name,"bytesReceived", tags=tags)
        self.store_attribute("counter","tomcat.processing_time",name,"processingTime", tags=tags)
        self.store_attribute("counter","tomcat.error_count",name,"errorCount", tags=tags)
        self.store_attribute("counter","tomcat.request_count",name,"requestCount", tags=tags)
        self.store_attribute("gauge","tomcat.max_time",name,"maxTime", tags=tags)

    def _get_cache_data(self, tags=None):

        beans = self.jmx.match_beans("type=Cache")
        for bean in beans:
            m = self.cache_re.match(bean)
            if m is not None:
                self.jmx.set_bean(bean)
                host, path = m.groups()
                name = host + ":" + path
                self.store_attribute("counter","tomcat.cache.access_count",name,"accessCount", tags=tags)
                self.store_attribute("counter","tomcat.cache.hits_count",name,"hitsCount", tags=tags)

    def _get_jsp_data(self, tags=None):

        beans = self.jmx.match_beans("name=jsp,type=JspMonitor")
        for bean in beans:
            m = self.jsp_re.match(bean)
            if m is not None:
                self.jmx.set_bean(bean)
                module, app, server = m.groups()
                name = app + ":" + server + ":" + module
                self.store_attribute("counter","tomcat.jsp.count",name,"jspCount", tags=tags)
                self.store_attribute("counter","tomcat.jsp.reload_count",name,"jspReloadCount", tags=tags)

    def _get_servlet_data(self, tags=None):

        beans = self.jmx.match_beans("j2eeType=Servlet")
        for bean in beans:
            m = self.servlet_re.match(bean)
            if m is not None:
                self.jmx.set_bean(bean)
                app, server, module, app_name = m.groups()
                name = app + ":" + server + ":" + module + ":" + app_name
                self.store_attribute("counter","tomcat.servlet.error_count",name,"errorCount", tags=tags)
                self.store_attribute("counter","tomcat.servlet.processing_time",name,"processingTime", tags=tags)
                self.store_attribute("counter","tomcat.servlet.request_count",name,"requestCount", tags=tags)

    def get_stats(self, tags=None):        
        self.jmx.set_domain("Catalina")

        beans = self.jmx.match_beans("type=ThreadPool")
        for bean in beans:
            m = self.thread_pool_re.match(bean)
            if m is not None:
                self._get_service_stat(m.group(1), tags=tags)

        self._get_cache_data(tags)
        self._get_jsp_data(tags)
        self._get_servlet_data(tags)

    def check(self, agentConfig):

        try:
            self._check_jvm('tomcat', agentConfig, 'tomcat')
        except:
            self.logger.exception('Error while fetching Tomcat metrics')

        return self.get_metrics()
        

class ActiveMQ(Jvm):

    queue_re = re.compile(r"org.apache.activemq:BrokerName=(.*),Destination=(.*),Type=Queue")
    broker_re = re.compile(r"org.apache.activemq:BrokerName=(.*),Type=Broker")

    def _get_queue_stat(self, bean, broker, queue, tags=None):
        self.jmx.set_bean(bean)
        name = "%s:%s" % (broker, queue)
        #gauge
        self.store_attribute("gauge","activemq.queue.avg_enqueue_time",name,"AverageEnqueueTime", tags=tags)
        self.store_attribute("gauge","activemq.queue.consumer_count",name,"ConsumerCount", tags=tags)
        self.store_attribute("gauge","activemq.queue.producer_count",name,"ProducerCount", tags=tags)
        self.store_attribute("gauge","activemq.queue.max_enqueue_time",name,"MaxEnqueueTime", tags=tags)
        self.store_attribute("gauge","activemq.queue.min_enqueue_time",name,"MinEnqueueTime", tags=tags)
        self.store_attribute("gauge","activemq.queue.memory_pct",name,"MemoryPercentUsage", tags=tags)
        self.store_attribute("gauge","activemq.queue.size",name,"QueueSize", tags=tags)

        #counter
        self.store_attribute("counter","activemq.queue.dequeue_count",name,"DequeueCount", tags=tags)
        self.store_attribute("counter","activemq.queue.dispatch_count",name,"DispatchCount", tags=tags)
        self.store_attribute("counter","activemq.queue.enqueue_count",name,"EnqueueCount", tags=tags)
        self.store_attribute("counter","activemq.queue.expired_count",name,"ExpiredCount", tags=tags)
        self.store_attribute("counter","activemq.queue.in_flight_count",name,"InFlightCount", tags=tags)

    def _get_broker_stats(self ,bean, broker, tags=None):
        
        self.jmx.set_bean(bean)

        self.store_attribute("gauge","activemq.broker.store_pct",broker,"StorePercentUsage", tags=tags)
        self.store_attribute("gauge","activemq.broker.memory_pct",broker,"MemoryPercentUsage", tags=tags)
        self.store_attribute("gauge","activemq.broker.temp_pct",broker,"TempPercentUsage", tags=tags)

    def get_stats(self, tags=None):
        self.jmx.set_domain("org.apache.activemq")

        beans = self.jmx.match_beans("Type=Broker")
        for bean in beans:
            m = self.broker_re.match(bean)
            if m is not None:
                self._get_broker_stats(bean, m.group(1), tags=tags)

        beans = self.jmx.match_beans("Type=Queue")
        for bean in beans:
            m = self.queue_re.match(bean)
            if m is not None:
                broker, queue = m.groups()
                self._get_queue_stat(bean, broker, queue, tags=tags)

    def check(self, agentConfig):

        try:
            self._check_jvm('activemq',agentConfig,'activemq')
        except:
            self.logger.exception('Error while fetching ActiveMQ metrics')

        return self.get_metrics()


class Solr(Jvm):

    _name_re = re.compile(r".*,type=(.*)")

    def _lru_cache_stat(self,bean, tags=None):

        m = self._name_re.match(bean)
        if m is not None:
            name = m.group(1)
            self.jmx.set_bean(bean)
            self.store_attribute("counter","solr.cache.lookups",name,"cumulative_lookups", tags=tags)
            self.store_attribute("counter","solr.cache.hits",name,"cumulative_hits", tags=tags)
            self.store_attribute("counter","solr.cache.inserts",name,"cumulative_inserts", tags=tags)
            self.store_attribute("counter","solr.cache.evictions",name,"cumulative_evictions", tags=tags)
 
    def _searcher_stat(self,bean, tags=None):
        self.jmx.set_bean(bean)
        self.store_attribute("gauge","solr.searcher.maxdoc",None,"maxDoc", tags=tags)
        self.store_attribute("gauge","solr.searcher.numdocs",None,"numDocs", tags=tags)
        self.store_attribute("gauge","solr.searcher.warmup",None,"warmupTime", tags=tags)

    def _get_search_handler_stats(self, bean, tags=None):
        m = self._name_re.match(bean)
        if m is not None:
            name = m.group(1)
            self.jmx.set_bean(bean)
            self.store_attribute("gauge","solr.search_handler.avg_requests_per_sec",
                    name,"avgRequestsPerSecond", tags=tags)
            self.store_attribute("gauge","solr.search_handler.avg_time_per_req",
                    name,"avgTimePerRequest", tags=tags)

            self.store_attribute("counter","solr.search_handler.errors",name,"errors", tags=tags)
            self.store_attribute("counter","solr.search_handler.requests",name,"requests", tags=tags)
            self.store_attribute("counter","solr.search_handler.timeouts",name,"timeouts", tags=tags)
            self.store_attribute("counter","solr.search_handler.time",name,"totalTime", tags=tags)

    def get_stats(self, tags=None):
        
        # The solr domain depends on the version
        domains = self.jmx.list_domains()
        for domain in domains:
            if "solr" in domain:
                tags.append("domain:%s" % domain)
                self.jmx.set_domain(domain)

                beans = self.jmx.match_beans("type=searcher")
                if len(beans) > 0:
                    self._searcher_stat(beans[0], tags=tags)

                beans = self.jmx.match_beans("id=org.apache.solr.search.FastLRUCache")
                for bean in beans:
                    self._lru_cache_stat(bean, tags=tags)

                beans = self.jmx.match_beans("id=org.apache.solr.search.LRUCache")
                for bean in beans:
                    self._lru_cache_stat(bean, tags=tags)

                beans = self.jmx.match_beans("id=org.apache.solr.handler.component.SearchHandler")
                for bean in beans:
                    self._get_search_handler_stats(bean, tags=tags)

    def check(self, agentConfig):

        try:
            self._check_jvm('solr',agentConfig,'solr')
        except:
            self.logger.exception('Error while fetching Solr metrics')

        return self.get_metrics()

def testprofiling():
    import logging
    tomcat = Tomcat(logging)
    print tomcat.check({'tomcat_jmx_instance_1': 'localhost:8090:moncat'})<|MERGE_RESOLUTION|>--- conflicted
+++ resolved
@@ -6,11 +6,6 @@
 
 # project
 from checks import Check
-<<<<<<< HEAD
-import sys
-#from nose.tools import set_trace
-=======
->>>>>>> 8ed03a0e
 
 class JmxConnector:
 
