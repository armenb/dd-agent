#!/bin/sh

# figure out where to pull from
tag="3.6.3"

#######################
# Define some helpers #
#######################

dogweb_reporting_failure_url="https://datadoghq.com/agent_stats/report_failure"
email_reporting_failure="help@datadoghq.com" 

quit_error() {
  printf "\033[31m"
  printf "$1" | tee -a $logfile
  printf "\nExiting...\n" | tee -a $logfile
  printf "\033[0m"
  exit 1
}

get_api_key_to_report() {
    if [ $apikey ]; then
        key_to_report=$apikey
    else
        key_to_report="No_key"
    fi
}

report() {
    get_api_key_to_report
    log=$(cat "$logfile")
    encoded_log=$(echo "$log" | python -c 'import sys, urllib; print urllib.quote(sys.stdin.read().strip())')
    OS=$(echo "$unamestr" | python -c 'import sys, urllib; print urllib.quote(sys.stdin.read().strip())')
    key_to_report=$(echo "$key_to_report" | python -c 'import sys, urllib; print urllib.quote(sys.stdin.read().strip())')
    agent_version=$(echo "$tag" | python -c 'import sys, urllib; print urllib.quote(sys.stdin.read().strip())')
    notification_message="\033[31m
A notification has been sent to Datadog with the content of $logfile.

You can send an email to $email_reporting_failure if you need support
and we'll do our very best to help you solve your problem\n\033[0m"

    curl -f -s -d "version=$agent_version&os=$OS&apikey=$key_to_report&log=$encoded_log" $dogweb_reporting_failure_url >> $logfile 2>&1 && printf "$notification_message" || report_using_mail

    exit 1

}

report_manual() {
   
   printf "\033[31m
You can send an email to $email_reporting_failure with the content of $logfile and any informations you think would be useful
and we'll do our very best to help you solve your problem.

\n\033[0m "

 exit 1

}

report_using_mail() {
    log=$(cat "$logfile")
    notfication_message_manual="\033[31m
Unable to send the report (you need curl or mail to send the report).
Please send an email to $email_reporting_failure with the content of $logfile and any informations you think would be useful
and we'll do our very best to help you solve your problem.


\n\033[0m "

    printf "$log" | mail -s "Agent source installation failure" $email_reporting_failure  2>> $logfile && printf "$notification_message" | tee -a $logfile || printf "$notfication_message_manual" | tee -a $logfile
    
exit 1

}

unknown_error() {
  printf "\033[31m It looks like you hit an issue when trying to install the agent.\n\033[0m" | tee -a $logfile
  printf "$1" | tee -a $logfile
  
  while true; do
    read -p "Do you want to send a failure report to Datadog ? (y/n)" yn
    case $yn in
        [Yy]* ) report; break;;
        [Nn]* ) report_manual; break;;
        * ) echo "Please answer yes or no.";;
    esac
  done
}

print_done() {
  printf "\033[32m  "
  printf "Done\n" | tee -a $logfile
  printf "\033[0m"
}

unamestr=`uname`


#################################
# Beginning of the installation #
#################################

printf "\n\nInstalling Datadog Agent $tag\n\n\n"


if [ -n "$DD_API_KEY" ]; then
    apikey=$DD_API_KEY
fi

if [ -n "$DD_HOME" ]; then
    dd_home=$DD_HOME
fi


# Checking sysstat is installed
if [ "$unamestr" != "Darwin" ]; then
  iostat > /dev/null 2>&1
  success=$?
  if [ $success != 0 ]; then
    quit_error "sysstat is not installed in your system
If you run CentOs/RHEL, you can install it by running:
  sudo yum install sysstat
If you run Debian/Ubuntu, you can install it by running:
  sudo apt-get install sysstat"
  fi
fi

# Check python >= 2.6 is installed
python -c "import sys; exit_code = 0 if sys.version_info[0]==2 and sys.version_info[1] > 5 else 66 ; sys.exit(exit_code)" > /dev/null 2>&1
success=$?
if [ $success != 0 ]; then
  quit_error "Python 2.6 or 2.7 is required to install the agent from source."
fi

# Determining which command to use to download files
if [ $(which curl) ]; then
    dl_cmd="curl -k -L -o"
else
    dl_cmd="wget -O"
fi

# create home base for the agent
if [ $apikey ]; then
    if [ $dd_home ]; then
  dd_base=$dd_home
    else
  if [ "$unamestr" = "SunOS" ]; then
      dd_base="/opt/local/datadog"
  else
      dd_base=$HOME/.datadog-agent
  fi
    fi
else
    if [ $dd_home ]; then
  dd_base=$dd_home
    else
  if [ "$unamestr" = "SunOS" ]; then
      dd_base="/opt/local/datadog"
  else
      dd_base=$HOME/.pup
  fi
    fi
fi


printf "Creating agent directory $dd_base....."
mkdir -p $dd_base
printf "\033[32m   Done\n\033[0m"

logfile="$dd_base/ddagent-install.log"
printf "Creating log file $logfile....." | tee -a $logfile
print_done

# Log the operating system version
printf "Operating System: $unamestr\n" >> $logfile

# set up a virtual env
printf "Setting up virtual environment....." | tee -a $logfile
$dl_cmd $dd_base/virtualenv.py https://raw.github.com/pypa/virtualenv/1.9.1/virtualenv.py >> $logfile 2>&1
python $dd_base/virtualenv.py $dd_base/venv >> $logfile 2>&1
. $dd_base/venv/bin/activate >> $logfile 2>&1
print_done

# install dependencies
printf "Installing tornado 2.4.1 using pip....." | tee -a $logfile
pip install tornado==2.4.1 >> $logfile 2>&1
print_done


# set up the agent
mkdir -p $dd_base/agent >> $logfile 2>&1

printf "Downloading the latest version of the agent from github (~2.5 MB)" | tee -a $logfile
$dl_cmd $dd_base/agent.tar.gz https://github.com/DataDog/dd-agent/tarball/$tag >> $logfile 2>&1
print_done
printf "Uncompressing the archive....." | tee -a $logfile
tar -xz -C $dd_base/agent --strip-components 1 -f $dd_base/agent.tar.gz >> $logfile 2>&1
print_done

printf "Configuring datadog.conf file......" | tee -a $logfile
if [ $apikey ]; then
    sed "s/api_key:.*/api_key: $apikey/" $dd_base/agent/datadog.conf.example > $dd_base/agent/datadog.conf.1 2>> $logfile
else
    sed "s/api_key:.*/api_key: pup/" $dd_base/agent/datadog.conf.example > $dd_base/agent/datadog.conf.1 2>> $logfile
fi
<<<<<<< HEAD
sed "s/# use_pup:.*/use_pup: yes/" $dd_base/agent/datadog.conf.1 > $dd_base/agent/datadog.conf 2>> $logfile
print_done

printf "Setting up launching scripts....."
mkdir -p $dd_base/bin >> $logfile 2>&1
cp $dd_base/agent/packaging/datadog-agent/source/agent $dd_base/bin/agent >> $logfile 2>&1
chmod +x $dd_base/bin/agent >> $logfile 2>&1
print_done
=======
sed "s/# use_pup:.*/use_pup: yes/" $dd_base/agent/datadog.conf.1 > $dd_base/agent/datadog.conf
mkdir -p $dd_base/bin
cp $dd_base/agent/packaging/datadog-agent/source/agent $dd_base/bin/agent
cp $dd_base/agent/packaging/datadog-agent/source/info  $dd_base/bin/info
chmod +x $dd_base/bin/agent
chmod +x $dd_base/bin/info
>>>>>>> ea6b04df

# This is the script that will be used by SMF
if [ "$unamestr" = "SunOS" ]; then
    cp $dd_base/agent/packaging/datadog-agent/smartos/dd-agent $dd_base/bin/dd-agent >> $logfile 2>&1
    chmod +x $dd_base/bin/dd-agent >> $logfile 2>&1
fi

# set up supervisor
printf "Setting up supervisor....." | tee -a $logfile
mkdir -p $dd_base/supervisord/logs >> $logfile 2>&1
pip install supervisor >> $logfile 2>&1
cp $dd_base/agent/packaging/datadog-agent/source/supervisord.conf $dd_base/supervisord/supervisord.conf >> $logfile 2>&1
print_done

if [ "$unamestr" = "Darwin" ]; then
    # prepare launchd
    mkdir -p $dd_base/launchd/logs >> $logfile 2>&1
    touch $dd_base/launchd/logs/launchd.log >> $logfile 2>&1
    sed "s|AGENT_BASE|$dd_base|; s|USER_NAME|$(whoami)|" $dd_base/agent/packaging/datadog-agent/osx/com.datadoghq.Agent.plist.example > $dd_base/launchd/com.datadoghq.Agent.plist >> $logfile 2>&1
fi

# consolidate logging
printf "Consolidating logging....." | tee -a $logfile
mkdir -p $dd_base/logs >> $logfile 2>&1
ln -s $dd_base/supervisord/logs $dd_base/logs/supervisord >> $logfile 2>&1
if [ "$unamestr" = "Darwin" ]; then
    ln -s $dd_base/launchd/logs $dd_base/logs/launchd >> $logfile 2>&1
fi
print_done

# clean up
printf "Cleaning up the installation directory....." | tee -a $logfile
rm $dd_base/virtualenv.py >> $logfile 2>&1
rm $dd_base/virtualenv.pyc >> $logfile 2>&1
rm $dd_base/agent.tar.gz >> $logfile 2>&1
rm $dd_base/agent/datadog.conf.1  >> $logfile 2>&1
print_done

# on solaris, skip the test
# just svcadm
if [ "$unamestr" = "SunOS" ]; then
    svccfg import $dd_base/agent/packaging/datadog-agent/smartos/dd-agent.xml >> $logfile 2>&1
    svcadm enable site/datadog >> $logfile 2>&1
    svcs datadog >> $logfile 2>&1

		printf "*** The agent is running. My work on this planet is done... ( ^_^)／ ***" | tee -a $logfile
		printf "
                                                                                
                                         7           77II?+~,,,,,,              
                                        77II?~:,,,,,,,,,,,,,,,,,,,              
                           77I?+~:,,,,,,,,,,,,,,,,,,,,,,,,,,,,,,,,I             
   7         77II?+~,,,,,,,,,,,,,,,,,,,,,,,,,,,,I :,,,,,,,,,,,,,,,:             
  II?=:,,,,,,,,,,,,,,,,,,,,,,,,,,,,,,,,,,,,,,:   ~  +,,,,,,,,,,,,,,             
  ,,,,,,,,,,,,,,,,,=7:,,,,,,,,,,,,,,,,,,,,,,~    =   7,,,,,,,,,,,,,7            
  ,,,,,,,,,,,,,=     =7,,,,,,,,,,, ~7:I,,,:      7I    ,,,,,,,,,,,,I            
  ,,,,,,,,,,,,7       ,  ,,,,,=                   ,7    ,,,,,,,,,,,,            
  I,,,,,,,,,,         +~                     7:I  ,,   7 ,,,,,,,,,,,            
   ,,,,,,,,+           ,I                     7 ,+ ,,I   +,,,,,,,,,,7           
   ,,,,,,,,            ,,                        ,,,,,,I7?,,,,,,,,,,+           
   :,,,,,,,            7,                         ,,,,,,,,,,,,,,,,,,,           
   7,,,,,,,7            ,7                         ,,,,,,,,,,,,,,,,,,           
    ,,,,,,,,7           ,7                    7,,,I ,,,,,,,,,,,,,,,,,7          
    ,,,,,,,,,I         7,7      7I:,,:         I,,,7:,,,,,,,,,,,,,,,,=          
    =,,,,,,,,,,       I,,      7,,,,,  7        ?,, =,,,,,,,,,,,,,,,,,          
    7,,,,,,,,,,,,I77?,,,       =,,,,,7              ?,,,,,,,,,,,,,,,,,          
     ,,,,,,,,,,,,,,,,,          ,,,=                 7,,,,,,,,,,,,,,,,          
     ,,,,,,,,,,,,=                                     ,,,,,,,,,,,,,,,7         
     ,,,,,,,,,,,,:                                      ,,,,,,,,,,,,,,=         
     ~,,,,,,,,,,,, 7                             I?~,,,7 ,,,,,,,,,,,,,,         
     7,,,,,,,,,,,,I                            7,,,,,,,7 ,,,,,,,,,,,,,,         
      ,,,,,,,,,,,,,  7                          ,,,,,,,7 ,,,,,,,,,,,,,,I        
      ,,,,,,,,,,,,,7 7                            ~,,:   ,,,,,,,,,,,,,,:        
      =,,,,,,,,,,,,:,7           I                 77   ?,,,,,,,,,,,,,,,        
      7,,,,,,,,,,,,,,,          7 ,7              7,    ,,,,,,,,,,,,,:,,7 7     
       ,,,,,,,,,,,,,,,,,           :,I           7,,+?~,,,,,:?       7,,I       
       ,,,,,,,,,,,,,,,,,:            ,,,I      7+,,,=                 ,,,       
       ?,,,,,,,,,,,,,,,,,        +:,,,,,,,,,,,,,,                     ,,,       
        ,,,,,,,,,,,,,,,,,        7,7       ~,~   7                7,  ,,,77     
        ,,,,,,,,,,,,,,,,,         ,=                     7       I,,7 ,,,+      
        ,,,,,,,,,,,,,,,,I         ,,                    7       7,,,7 ,,,,      
        I,,,,,,,,,,,,,,           ,,                   ,,,I    I,,,,+ ,,,,      
         ,,,,,,,,,,,,7  7         +,                  ?,,,,,7 =,,,,,: ,,,,7     
         ,,,,,,,,,,?+,,,,,,?      7,7               7?,,,,,,,,,,,,,,, =,,,=     
         :,,,,,,,,,       7,,I     ,=        ~I     I,,,,,,,,,,,,,,,, 7,,,,     
         7,,,,,,            ,,     ,,     7 ?,,,~7 I,,,,,,,,,,,,,,,,, 7,,,,     
          ,,,,,              ,,    ,,     7+,,,,,,,,,,,,,,,,,,,,,,,,,7 ,,,,     
          ,,,,                ,I   ,,     +,,,,,,,,,,,,,,,,,,,,,,,,,,I ,,,,7    
          ,,,,7               ,,   =,7  7+,,,,,,,,,,,,,,,,,,,,,,,,,,,= ,,7      
          :,,,:               I,III=,=  =,,,,,,,,,,,,,,,,,,,,,~7   7  7,,=      
          7,,,,:              7,,,,,,,  ,,,,,,,,,,,,,,+       7I?~,,,,,,,,      
           ,,,,,,              ,=7 7,,  ,,,,,=    7  7I?=,,,,,,,,,,,,,,,,,7     
           ,,,,,,:            7,    ,,       II+:,,,,,,,,,,,,,,,,,,~?           
                  7           :,    ,,?~,,,,,,,,,,,,,,:?                        
                              ,+    ,,,,,:=7                                    
                    I       7,,                                                 
                    I,,~++:,,,                                                  
                       ?:,:I 7                                                  
         " | tee -a $logfile
	  # kthxbye
	  exit $?
else
    printf "Starting the agent....." | tee -a $logfile
    # run agent
    cd $dd_base >> $logfile 2>&1
    supervisord -c $dd_base/supervisord/supervisord.conf >> $logfile 2>&1 &
    agent_pid=$!
    sleep 1
    # Checking that supervisord was properly launched
    kill -0 $agent_pid > /dev/null 2>&1
    supervisor_running=$?

    if [ $supervisor_running != 0 ]; then
      unknown_error "Failure when launching supervisor.\n"

    fi
    trap "{ kill $agent_pid; exit 255; }" INT TERM
    trap "{ kill $agent_pid; exit; }" EXIT
    print_done

    
    # regular agent install
    if [ $apikey ]; then
    
        # wait for metrics to be submitted
        printf "\033[32m
    Your agent has started up for the first time. We're currently
    verifying that data is being submitted. You should see your agent show
    up in Datadog within a few seconds at:
    
        https://app.datadoghq.com/account/settings#agent\033[0m" | tee -a $logfile
    
      printf "\n\nWaiting for metrics..." | tee -a $logfile
    
        c=0
        while [ "$c" -lt "30" ]; do
            sleep 1
            printf "."
            c=$(($c+1))
        done
    
        curl -f http://localhost:17123/status?threshold=0 >> $logfile 2>&1
        success=$?
        while [ "$success" -gt "0" ]; do
            sleep 1
            printf "."
            curl -f http://localhost:17123/status?threshold=0 >> $logfile 2>&1
            success=$?
            c=$(($c+1))
            if [ "$c" -gt "90" ]; then
              unknown_error "Agent did not submit metrics after 90 seconds
              "
            fi
        done
    
        # print instructions
        printf "\033[32m
    
    Success! Your agent is functioning properly, and will continue to run
    in the foreground. To stop it, simply press CTRL-C. To start it back
    up again in the foreground, run:
    
    cd $dd_base
    sh bin/agent
    
    " | tee -a $logfile
    
        if [ "$unamestr" = "Darwin" ]; then
        echo "To set it up as a daemon that always runs in the background
    while you're logged in, run:
    
        mkdir -p ~/Library/LaunchAgents
        cp $dd_base/launchd/com.datadoghq.Agent.plist ~/Library/LaunchAgents/.
        launchctl load -w ~/Library/LaunchAgents/com.datadoghq.Agent.plist
    " | tee -a $logfile
        fi
    
        printf "\033[0m"
    
    # pup install
    else
    
        # print instructions
        printf "\033[32m
    
    Success! Pup is installed and functioning properly, and will continue to
    run in the foreground. To stop it, simply press CTRL-C. To start it back
    up again in the foreground, run:
    
        cd $dd_base
        sh bin/agent
    " | tee -a $logfile
    
        if [ "$unamestr" = "Darwin" ]; then
        echo "To set it up as a daemon that always runs in the background
    while you're logged in, run:
    
        mkdir -p ~/Library/LaunchAgents
        cp $dd_base/launchd/com.datadoghq.Agent.plist ~/Library/LaunchAgents/.
        launchctl load -w ~/Library/LaunchAgents/com.datadoghq.Agent.plist
    " | tee -a $logfile
        fi
    
        printf "\033[0m"
    fi
    
    wait $agent_pid
fi<|MERGE_RESOLUTION|>--- conflicted
+++ resolved
@@ -203,23 +203,16 @@
 else
     sed "s/api_key:.*/api_key: pup/" $dd_base/agent/datadog.conf.example > $dd_base/agent/datadog.conf.1 2>> $logfile
 fi
-<<<<<<< HEAD
 sed "s/# use_pup:.*/use_pup: yes/" $dd_base/agent/datadog.conf.1 > $dd_base/agent/datadog.conf 2>> $logfile
 print_done
 
 printf "Setting up launching scripts....."
 mkdir -p $dd_base/bin >> $logfile 2>&1
 cp $dd_base/agent/packaging/datadog-agent/source/agent $dd_base/bin/agent >> $logfile 2>&1
+cp $dd_base/agent/packaging/datadog-agent/source/info  $dd_base/bin/info >> $logfile 2>&1
 chmod +x $dd_base/bin/agent >> $logfile 2>&1
-print_done
-=======
-sed "s/# use_pup:.*/use_pup: yes/" $dd_base/agent/datadog.conf.1 > $dd_base/agent/datadog.conf
-mkdir -p $dd_base/bin
-cp $dd_base/agent/packaging/datadog-agent/source/agent $dd_base/bin/agent
-cp $dd_base/agent/packaging/datadog-agent/source/info  $dd_base/bin/info
-chmod +x $dd_base/bin/agent
-chmod +x $dd_base/bin/info
->>>>>>> ea6b04df
+chmod +x $dd_base/bin/agent >> $logfile 2>&1
+print_done
 
 # This is the script that will be used by SMF
 if [ "$unamestr" = "SunOS" ]; then
