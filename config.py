import ConfigParser
import os
import itertools
import logging
import logging.config
import logging.handlers
import platform
import string
import subprocess
import sys
import glob
import inspect
import traceback
import re
import imp
from optparse import OptionParser, Values
from cStringIO import StringIO

from util import get_os

# CONSTANTS
DATADOG_CONF = "datadog.conf"
BERNARD_CONF = "bernard.yaml"
DEFAULT_CHECK_FREQUENCY = 15   # seconds
DEFAULT_STATSD_FREQUENCY = 10  # seconds
PUP_STATSD_FREQUENCY = 2       # seconds
LOGGING_MAX_BYTES = 5 * 1024 * 1024

log = logging.getLogger(__name__)


class PathNotFound(Exception):
    pass


def get_parsed_args():
    parser = OptionParser()
    parser.add_option('-d', '--dd_url', action='store', default=None,
                        dest='dd_url')
    parser.add_option('-c', '--clean', action='store_true', default=False,
                        dest='clean')
    parser.add_option('-u', '--use-local-forwarder', action='store_true',
                        default=False, dest='use_forwarder')
    parser.add_option('-n', '--disable-dd', action='store_true', default=False,
                        dest="disable_dd")
    parser.add_option('-v', '--verbose', action='store_true', default=False,
                        dest='verbose',
                      help='Print out stacktraces for errors in checks')

    try:
        options, args = parser.parse_args()
    except SystemExit:
        # Ignore parse errors
        options, args = Values({'dd_url': None,
                                'clean': False,
                                'disable_dd':False,
                                'use_forwarder': False}), []
    return options, args


def get_version():
<<<<<<< HEAD
    return "3.99.0"
=======
    return "3.9.0"
>>>>>>> 6bfc595c


def skip_leading_wsp(f):
    "Works on a file, returns a file-like object"
    return StringIO("\n".join(map(string.strip, f.readlines())))


def _windows_commondata_path():
    """Return the common appdata path, using ctypes
    From http://stackoverflow.com/questions/626796/\
    how-do-i-find-the-windows-common-application-data-folder-using-python
    """
    import ctypes
    from ctypes import wintypes, windll

    CSIDL_COMMON_APPDATA = 35

    _SHGetFolderPath = windll.shell32.SHGetFolderPathW
    _SHGetFolderPath.argtypes = [wintypes.HWND,
                                ctypes.c_int,
                                wintypes.HANDLE,
                                wintypes.DWORD, wintypes.LPCWSTR]

    path_buf = wintypes.create_unicode_buffer(wintypes.MAX_PATH)
    result = _SHGetFolderPath(0, CSIDL_COMMON_APPDATA, 0, 0, path_buf)
    return path_buf.value


def _windows_config_path(filename):
    common_data = _windows_commondata_path()
    path = os.path.join(common_data, 'Datadog', filename)
    if os.path.exists(path):
        return path
    raise PathNotFound(path)


def _windows_confd_path():
    common_data = _windows_commondata_path()
    path = os.path.join(common_data, 'Datadog', 'conf.d')
    if os.path.exists(path):
        return path
    raise PathNotFound(path)


def _windows_checksd_path():
    if hasattr(sys, 'frozen'):
        # we're frozen - from py2exe
        prog_path = os.path.dirname(sys.executable)
        checksd_path = os.path.join(prog_path, 'checks.d')
    else:

        cur_path = os.path.dirname(__file__)
        checksd_path = os.path.join(cur_path, 'checks.d')

    if os.path.exists(checksd_path):
        return checksd_path
    raise PathNotFound(checksd_path)


def _unix_config_path(filename):
    path = os.path.join('/etc/dd-agent', filename)
    if os.path.exists(path):
        return path
    raise PathNotFound(path)


def _unix_confd_path():
    path = os.path.join('/etc/dd-agent', 'conf.d')
    if os.path.exists(path):
        return path
    raise PathNotFound(path)


def _unix_checksd_path():
    # Unix only will look up based on the current directory
    # because checks.d will hang with the other python modules
    cur_path = os.path.dirname(os.path.realpath(__file__))
    checksd_path = os.path.join(cur_path, 'checks.d')

    if os.path.exists(checksd_path):
        return checksd_path
    raise PathNotFound(checksd_path)


def _is_affirmative(s):
    return s.lower() in ('yes', 'true', '1')


def get_config_path(cfg_path=None, os_name=None, filename=DATADOG_CONF):
    # Check if there's an override and if it exists
    if cfg_path is not None and os.path.exists(cfg_path):
        return cfg_path

    if os_name is None:
        os_name = get_os()

    # Check for an OS-specific path, continue on not-found exceptions
    bad_path = ''
    if os_name == 'windows':
        try:
            return _windows_config_path(filename)
        except PathNotFound, e:
            if len(e.args) > 0:
                bad_path = e.args[0]
    else:
        try:
            return _unix_config_path(filename)
        except PathNotFound, e:
            if len(e.args) > 0:
                bad_path = e.args[0]

    # Check if there's a config stored in the current agent directory
    path = os.path.realpath(__file__)
    path = os.path.dirname(path)
    if os.path.exists(os.path.join(path, filename)):
        return os.path.join(path, filename)

    # If all searches fail, exit the agent with an error
<<<<<<< HEAD
    if filename == DATADOG_CONF:
        sys.stderr.write("Please supply a configuration file at %s or in the directory where the agent is currently deployed.\n" % bad_path)
        sys.exit(3)
=======
    sys.stderr.write("Please supply a configuration file at %s or in the directory where the Agent is currently deployed.\n" % bad_path)
    sys.exit(3)
>>>>>>> 6bfc595c


def get_config(parse_args=True, cfg_path=None, options=None):
    if parse_args:
        options, _ = get_parsed_args()

    # General config
    agentConfig = {
        'check_freq': DEFAULT_CHECK_FREQUENCY,
        'dogstatsd_interval': DEFAULT_STATSD_FREQUENCY,
        'dogstatsd_normalize': 'yes',
        'dogstatsd_port': 8125,
        'dogstatsd_target': 'http://localhost:17123',
        'graphite_listen_port': None,
        'hostname': None,
        'listen_port': None,
        'tags': None,
        'use_ec2_instance_id': False,  # DEPRECATED
        'version': get_version(),
        'watchdog': True,
        'additional_checksd': '/etc/dd-agent/checks.d/',
    }

    dogstatsd_interval = DEFAULT_STATSD_FREQUENCY

    # Config handling
    try:
        # Find the right config file
        path = os.path.realpath(__file__)
        path = os.path.dirname(path)

        config_path = get_config_path(cfg_path, os_name=get_os())
        config = ConfigParser.ConfigParser()
        config.readfp(skip_leading_wsp(open(config_path)))

        # bulk import
        for option in config.options('Main'):
            agentConfig[option] = config.get('Main', option)

        #
        # Core config
        #

        # FIXME unnecessarily complex

        if config.has_option('Main', 'use_dd'):
            agentConfig['use_dd'] = config.get('Main', 'use_dd').lower() in ("yes", "true")
        else:
            agentConfig['use_dd'] = True

        agentConfig['use_forwarder'] = False
        if options is not None and options.use_forwarder:
            listen_port = 17123
            if config.has_option('Main', 'listen_port'):
                listen_port = int(config.get('Main', 'listen_port'))
            agentConfig['dd_url'] = "http://localhost:" + str(listen_port)
            agentConfig['use_forwarder'] = True
        elif options is not None and not options.disable_dd and options.dd_url:
            agentConfig['dd_url'] = options.dd_url
        else:
            agentConfig['dd_url'] = config.get('Main', 'dd_url')
        if agentConfig['dd_url'].endswith('/'):
            agentConfig['dd_url'] = agentConfig['dd_url'][:-1]

        # Extra checks.d path
        # the linux directory is set by default
        if config.has_option('Main', 'additional_checksd'):
            agentConfig['additional_checksd'] = config.get('Main', 'additional_checksd')
        elif get_os() == 'windows':
            # default windows location
            common_path = _windows_commondata_path()
            agentConfig['additional_checksd'] = os.path.join(common_path, 'Datadog', 'checks.d')

        # Whether also to send to Pup
        if config.has_option('Main', 'use_pup'):
            agentConfig['use_pup'] = config.get('Main', 'use_pup').lower() in ("yes", "true")
        else:
            agentConfig['use_pup'] = True

        # Concerns only Windows
        if config.has_option('Main', 'use_web_info_page'):
            agentConfig['use_web_info_page'] = config.get('Main', 'use_web_info_page').lower() in ("yes", "true")
        else:
            agentConfig['use_web_info_page'] = True

        # Pup doesn't work on Windows
        if sys.platform == 'win32':
            agentConfig['use_pup'] = False

        if agentConfig['use_pup'] or agentConfig['use_web_info_page']:
            if config.has_option('Main', 'pup_url'):
                agentConfig['pup_url'] = config.get('Main', 'pup_url')
            else:
                agentConfig['pup_url'] = 'http://localhost:17125'

            if config.has_option('Main', 'pup_port'):
                agentConfig['pup_port'] = int(config.get('Main', 'pup_port'))

        # Increases the frequency of statsd metrics when only sending to Pup
        if not agentConfig['use_dd'] and agentConfig['use_pup']:
            dogstatsd_interval = PUP_STATSD_FREQUENCY

        if not agentConfig['use_dd'] and not agentConfig['use_pup']:
            sys.stderr.write("Please specify at least one endpoint to send metrics to. This can be done in datadog.conf.")
            exit(2)

        # Which API key to use
        agentConfig['api_key'] = config.get('Main', 'api_key')

        # local traffic only? Default to no
        agentConfig['non_local_traffic'] = False
        if config.has_option('Main', 'non_local_traffic'):
            agentConfig['non_local_traffic'] = config.get('Main', 'non_local_traffic').lower() in ("yes", "true")

        # DEPRECATED
        if config.has_option('Main', 'use_ec2_instance_id'):
            use_ec2_instance_id = config.get('Main', 'use_ec2_instance_id')
            # translate yes into True, the rest into False
            agentConfig['use_ec2_instance_id'] = (use_ec2_instance_id.lower() == 'yes')

        if config.has_option('Main', 'check_freq'):
            try:
                agentConfig['check_freq'] = int(config.get('Main', 'check_freq'))
            except:
                pass

        # Disable Watchdog (optionally)
        if config.has_option('Main', 'watchdog'):
            if config.get('Main', 'watchdog').lower() in ('no', 'false'):
                agentConfig['watchdog'] = False

        # Optional graphite listener
        if config.has_option('Main', 'graphite_listen_port'):
            agentConfig['graphite_listen_port'] = \
                int(config.get('Main', 'graphite_listen_port'))
        else:
            agentConfig['graphite_listen_port'] = None

        # Dogstatsd config
        dogstatsd_defaults = {
            'dogstatsd_port': 8125,
            'dogstatsd_target': 'http://localhost:17123',
            'dogstatsd_interval': dogstatsd_interval,
            'dogstatsd_normalize': 'yes',
        }
        for key, value in dogstatsd_defaults.iteritems():
            if config.has_option('Main', key):
                agentConfig[key] = config.get('Main', key)
            else:
                agentConfig[key] = value

        # normalize 'yes'/'no' to boolean
        dogstatsd_defaults['dogstatsd_normalize'] = _is_affirmative(dogstatsd_defaults['dogstatsd_normalize'])

        # optionally send dogstatsd data directly to the agent.
        if config.has_option('Main', 'dogstatsd_use_ddurl'):
            use_ddurl = _is_affirmative(config.get('Main', 'dogstatsd_use_ddurl'))
            if use_ddurl:
                agentConfig['dogstatsd_target'] = agentConfig['dd_url']

        # Optional config
        # FIXME not the prettiest code ever...
        if config.has_option('Main', 'use_mount'):
            agentConfig['use_mount'] = _is_affirmative(config.get('Main', 'use_mount'))

        if config.has_option('Main', 'autorestart'):
            agentConfig['autorestart'] = _is_affirmative(config.get('Main', 'autorestart'))

        try:
            filter_device_re = config.get('Main', 'device_blacklist_re')
            agentConfig['device_blacklist_re'] = re.compile(filter_device_re)
        except ConfigParser.NoOptionError:
            pass

        if config.has_option('datadog', 'ddforwarder_log'):
            agentConfig['has_datadog'] = True

        # Dogstream config
        if config.has_option("Main", "dogstream_log"):
            # Older version, single log support
            log_path = config.get("Main", "dogstream_log")
            if config.has_option("Main", "dogstream_line_parser"):
                agentConfig["dogstreams"] = ':'.join([log_path, config.get("Main", "dogstream_line_parser")])
            else:
                agentConfig["dogstreams"] = log_path

        elif config.has_option("Main", "dogstreams"):
            agentConfig["dogstreams"] = config.get("Main", "dogstreams")

        if config.has_option("Main", "nagios_perf_cfg"):
            agentConfig["nagios_perf_cfg"] = config.get("Main", "nagios_perf_cfg")

        if config.has_section('WMI'):
            agentConfig['WMI'] = {}
            for key, value in config.items('WMI'):
                agentConfig['WMI'][key] = value

        if config.has_option("Main", "limit_memory_consumption") and \
            config.get("Main", "limit_memory_consumption") is not None:
            agentConfig["limit_memory_consumption"] = int(config.get("Main", "limit_memory_consumption"))
        else:
            agentConfig["limit_memory_consumption"] = None

    except ConfigParser.NoSectionError, e:
        sys.stderr.write('Config file not found or incorrectly formatted.\n')
        sys.exit(2)

    except ConfigParser.ParsingError, e:
        sys.stderr.write('Config file not found or incorrectly formatted.\n')
        sys.exit(2)

    except ConfigParser.NoOptionError, e:
        sys.stderr.write('There are some items missing from your config file, but nothing fatal [%s]' % e)

    # Storing proxy settings in the agentConfig
    agentConfig['proxy_settings'] = get_proxy(agentConfig)
    if agentConfig.get('ca_certs', None) is None:
        agentConfig['ssl_certificate'] = get_ssl_certificate(get_os(), 'datadog-cert.pem')
    else:
        agentConfig['ssl_certificate'] = agentConfig['ca_certs']

    return agentConfig


def get_system_stats():
    systemStats = {
        'machine': platform.machine(),
        'platform': sys.platform,
        'processor': platform.processor(),
        'pythonV': platform.python_version(),
    }

    if sys.platform == 'linux2':
        grep = subprocess.Popen(['grep', 'model name', '/proc/cpuinfo'], stdout=subprocess.PIPE, close_fds=True)
        wc = subprocess.Popen(['wc', '-l'], stdin=grep.stdout, stdout=subprocess.PIPE, close_fds=True)
        systemStats['cpuCores'] = int(wc.communicate()[0])

    if sys.platform == 'darwin':
        systemStats['cpuCores'] = int(subprocess.Popen(['sysctl', 'hw.ncpu'], stdout=subprocess.PIPE, close_fds=True).communicate()[0].split(': ')[1])

    if sys.platform.find('freebsd') != -1:
        systemStats['cpuCores'] = int(subprocess.Popen(['sysctl', 'hw.ncpu'], stdout=subprocess.PIPE, close_fds=True).communicate()[0].split(': ')[1])

    if sys.platform == 'linux2':
        systemStats['nixV'] = platform.dist()

    elif sys.platform == 'darwin':
        systemStats['macV'] = platform.mac_ver()

    elif sys.platform.find('freebsd') != -1:
        version = platform.uname()[2]
        systemStats['fbsdV'] = ('freebsd', version, '')  # no codename for FreeBSD

    elif sys.platform == 'win32':
        systemStats['winV'] = platform.win32_ver()

    return systemStats


def set_win32_cert_path():
    """In order to use tornado.httpclient with the packaged .exe on Windows we
    need to override the default ceritifcate location which is based on the path
    to tornado and will give something like "C:\path\to\program.exe\tornado/cert-file".

    If pull request #379 is accepted (https://github.com/facebook/tornado/pull/379) we
    will be able to override this in a clean way. For now, we have to monkey patch
    tornado.httpclient._DEFAULT_CA_CERTS
    """
    if hasattr(sys, 'frozen'):
        # we're frozen - from py2exe
        prog_path = os.path.dirname(sys.executable)
        crt_path = os.path.join(prog_path, 'ca-certificates.crt')
    else:
        cur_path = os.path.dirname(__file__)
        crt_path = os.path.join(cur_path, 'ca-certificates.crt')
    import tornado.simple_httpclient
    tornado.simple_httpclient._DEFAULT_CA_CERTS = crt_path

def get_proxy(agentConfig, use_system_settings=False):
    proxy_settings = {}

    # First we read the proxy configuration from datadog.conf
    proxy_host = agentConfig.get('proxy_host', None)
    if proxy_host is not None and not use_system_settings:
        proxy_settings['host'] = proxy_host
        try:
            proxy_settings['port'] = int(agentConfig.get('proxy_port', 3128))
        except ValueError:
            log.error('Proxy port must be an Integer. Defaulting it to 3128')
            proxy_settings['port'] = 3128

        proxy_settings['user'] = agentConfig.get('proxy_user', None)
        proxy_settings['password'] = agentConfig.get('proxy_password', None)
        proxy_settings['system_settings'] = False
        log.debug("Proxy Settings: %s:%s@%s:%s" % (proxy_settings['user'], "*****", proxy_settings['host'], proxy_settings['port']))
        return proxy_settings

    # If no proxy configuration was specified in datadog.conf
    # We try to read it from the system settings
    try:
        import urllib
        proxies = urllib.getproxies()
        proxy = proxies.get('https', None)
        if proxy is not None:
            try:
                proxy = proxy.split('://')[1]
            except Exception:
                pass
            px = proxy.split(':')
            proxy_settings['host'] = px[0]
            proxy_settings['port'] = px[1]
            proxy_settings['user'] = None
            proxy_settings['password'] = None
            proxy_settings['system_settings'] = True
            if '@' in proxy_settings['host']:
                creds = proxy_settings['host'].split('@')[0].split(':')
                proxy_settings['user'] = creds[0]
                if len(creds) == 2:
                    proxy_settings['password'] = creds[1]

            log.debug("Proxy Settings: %s:%s@%s:%s" % (proxy_settings['user'], "*****", proxy_settings['host'], proxy_settings['port']))
            return proxy_settings

    except Exception, e:
        log.debug("Error while trying to fetch proxy settings using urllib %s. Proxy is probably not set" % str(e))

    log.debug("No proxy configured")

    return None


def get_confd_path(osname):

    bad_path = ''
    if osname == 'windows':
        try:
            return _windows_confd_path()
        except PathNotFound, e:
            if len(e.args) > 0:
                bad_path = e.args[0]
    else:
        try:
            return _unix_confd_path()
        except PathNotFound, e:
            if len(e.args) > 0:
                bad_path = e.args[0]

    cur_path = os.path.dirname(os.path.realpath(__file__))
    cur_path = os.path.join(cur_path, 'conf.d')

    if os.path.exists(cur_path):
        return cur_path

    log.error("No conf.d folder found at '%s' or in the directory where the Agent is currently deployed.\n" % bad_path)
    sys.exit(3)


def get_checksd_path(osname):
    try:
        if osname == 'windows':
            return _windows_checksd_path()
        else:
            return _unix_checksd_path()
    except PathNotFound, e:
        if len(e.args) > 0:
            log.error("No checks.d folder found in '%s'.\n" % e.args[0])
        else:
            log.error("No checks.d folder found.\n")
    sys.exit(3)


def get_ssl_certificate(osname, filename):
    # The SSL certificate is needed by tornado in case of connection through a proxy
    if osname == 'windows':
        if hasattr(sys, 'frozen'):
            # we're frozen - from py2exe
            prog_path = os.path.dirname(sys.executable)
            path = os.path.join(prog_path, filename)
        else:
            cur_path = os.path.dirname(__file__)
            path = os.path.join(cur_path, filename)
        if os.path.exists(path):
            log.debug("Certificate file found at %s" % str(path))
            return path

    else:
        cur_path = os.path.dirname(os.path.realpath(__file__))
        path = os.path.join(cur_path, filename)
        if os.path.exists(path):
            return path


    log.info("Certificate file NOT found at %s" % str(path))
    return None


def load_check_directory(agentConfig):
    ''' Return the initialized checks from checks.d, and a mapping of checks that failed to
    initialize. Only checks that have a configuration
    file in conf.d will be returned. '''
    from util import yaml, yLoader
    from checks import AgentCheck

    initialized_checks = {}
    init_failed_checks = {}

    osname = get_os()
    checks_paths = (glob.glob(os.path.join(path, '*.py')) for path
                    in [agentConfig['additional_checksd'], get_checksd_path(osname)])
    confd_path = get_confd_path(osname)

    # For backwards-compatability with old style checks, we have to load every
    # checks.d module and check for a corresponding config OR check if the old
    # config will "activate" the check.
    #
    # Once old-style checks aren't supported, we'll just read the configs and
    # import the corresponding check module
    for check in itertools.chain(*checks_paths):
        check_name = os.path.basename(check).split('.')[0]
        if check_name in initialized_checks or check_name in init_failed_checks:
            log.debug('Skipping check %s because it has already been loaded from another location', check)
            continue
        try:
            check_module = imp.load_source('checksd_%s' % check_name, check)
        except Exception, e:
            traceback_message = traceback.format_exc()
            init_failed_checks[check_name] = {'error':e, 'traceback':traceback_message}
            log.exception('Unable to import check module %s.py from checks.d' % check_name)
            continue

        check_class = None
        classes = inspect.getmembers(check_module, inspect.isclass)
        for _, clsmember in classes:
            if clsmember == AgentCheck:
                continue
            if issubclass(clsmember, AgentCheck):
                check_class = clsmember
                if AgentCheck in clsmember.__bases__:
                    continue
                else:
                    break

        if not check_class:
            log.error('No check class (inheriting from AgentCheck) found in %s.py' % check_name)
            continue

        # Check if the config exists OR we match the old-style config
        conf_path = os.path.join(confd_path, '%s.yaml' % check_name)
        if os.path.exists(conf_path):
            f = open(conf_path)
            try:
                check_config = yaml.load(f.read(), Loader=yLoader)
                assert check_config is not None
                f.close()
            except:
                f.close()
                log.exception("Unable to parse yaml config in %s" % conf_path)
                continue
        elif hasattr(check_class, 'parse_agent_config'):
            # FIXME: Remove this check once all old-style checks are gone
            try:
                check_config = check_class.parse_agent_config(agentConfig)
            except Exception, e:
                continue
            if not check_config:
                continue
            d = [
                "Configuring %s in datadog.conf is deprecated." % (check_name),
                "Please use conf.d. In a future release, support for the",
                "old style of configuration will be dropped.",
            ]
            log.warn(" ".join(d))

        else:
            log.debug('No conf.d/%s.yaml found for checks.d/%s.py' % (check_name, check_name))
            continue

        # Look for the per-check config, which *must* exist
        if not check_config.get('instances'):
            log.error("Config %s is missing 'instances'" % conf_path)
            continue

        # Accept instances as a list, as a single dict, or as non-existant
        instances = check_config.get('instances', {})
        if type(instances) != type([]):
            instances = [instances]

        # Init all of the check's classes with
        init_config = check_config.get('init_config', {})
        # init_config: in the configuration triggers init_config to be defined
        # to None.
        if init_config is None:
            init_config = {}

        instances = check_config['instances']
        try:
            try:
                c = check_class(check_name, init_config=init_config,
                                agentConfig=agentConfig, instances=instances)
            except TypeError, e:
                # Backwards compatibility for checks which don't support the
                # instances argument in the constructor.
                c = check_class(check_name, init_config=init_config,
                                agentConfig=agentConfig)
                c.instances = instances
        except Exception, e:
            log.exception('Unable to initialize check %s' % check_name)
            traceback_message = traceback.format_exc()
            init_failed_checks[check_name] = {'error':e, 'traceback':traceback_message}
        else:
            initialized_checks[check_name] = c

        # Add custom pythonpath(s) if available
        if 'pythonpath' in check_config:
            pythonpath = check_config['pythonpath']
            if not isinstance(pythonpath, list):
                pythonpath = [pythonpath]
            sys.path.extend(pythonpath)

        log.debug('Loaded check.d/%s.py' % check_name)

    log.info('initialized checks.d checks: %s' % initialized_checks.keys())
    log.info('initialization failed checks.d checks: %s' % init_failed_checks.keys())
    return {'initialized_checks':initialized_checks.values(),
            'init_failed_checks':init_failed_checks}

def get_bernard_config():
    """Return the configuration of Bernard"""
    from util import yaml, yLoader

    osname = get_os()
    config_path = get_config_path(os_name=get_os(), filename=BERNARD_CONF)

    try:
        f = open(config_path)
    except IOError, TypeError:
        log.info("Bernard isn't configured: can't find %s" % BERNARD_CONF)
        return {}
    try:
        bernard_config = yaml.load(f.read(), Loader=yLoader)
        assert bernard_config is not None
        f.close()
    except:
        f.close()
        log.error("Unable to parse yaml config in %s" % config_path)
        return {}

    return bernard_config

def load_bernard_checks(bernard_config):
    ''' Return the initialized checks of Bernard and its configuration.'''
    from checks.bernard_check import BernardCheck
    from dogstatsd_client import DogStatsd
    from util import get_hostname

    # If the config does not exist or is empty
    if not bernard_config:
        return []

    agent_config = get_config()

    hostname = get_hostname(agent_config)
    bernard_checks = []

    DEFAULT_TIMEOUT = 5
    DEFAULT_FREQUENCY = 60
    DEFAULT_ATTEMPTS = 3

    schedule_config = bernard_config.get('core', {}).get('schedule', {})

    default_check_parameter = {
        'hostname': hostname,
        'timeout': int(schedule_config.get('timeout', DEFAULT_TIMEOUT)),
        'frequency': int(schedule_config.get('period', DEFAULT_FREQUENCY)),
        'attempts': int(schedule_config.get('period', DEFAULT_ATTEMPTS)),
        'notification': bernard_config.get('core', {}).get('notification', None),
        'notify_startup': bernard_config.get('core', {}).get('notify_startup', "none"),
    }

    statsd_config = bernard_config.get('core', {}).get('dogstatsd', {})
    statsd_host = statsd_config.get('host', 'localhost')
    statsd_port = statsd_config.get('port', 8125)
    dogstatsd = DogStatsd(host=statsd_host, port=statsd_port)

    try:
        for check_config in bernard_config.get('checks', []):
            check_paths = []
            path = check_config.get('path', '')
            filename = check_config.get('filename', '')
            notification = check_config.get('notification', '')
            timeout = int(check_config.get('timeout', 0))
            period = int(check_config.get('period', 0))
            attempts = int(check_config.get('attempts', 0))
            name = check_config.get('name', None)
            args = check_config.get('args', [])
            notify_startup = check_config.get('notify_startup', None)
            if path:
                try:
                    filenames = os.listdir(path)
                    check_paths = []
                    for filename in filenames:
                        # Filter hidden files
                        if not filename.startswith('.'):
                            check_path = os.path.join(path, filename)
                            # Keep only executable files
                            if os.path.isfile(check_path) and os.access(check_path, os.X_OK):
                                check_paths.append(check_path)
                except OSError:
                    log.warn('No such file or directory: %s' % path)
                    continue
            if filename:
                check_paths.append(filename)

            if check_paths:
                check_parameter = default_check_parameter.copy()
                if notification:
                    check_parameter['notification'] = notification
                if timeout:
                    check_parameter['timeout'] = timeout
                if period:
                    check_parameter['period'] = period
                if attempts:
                    check_parameter['attempts'] = attempts
                if notify_startup:
                    check_parameter['notify_startup'] = notify_startup
                if name:
                    check_parameter['name'] = name
                for check_path in check_paths:
                    check = BernardCheck(check=check_path, config=check_parameter, dogstatsd=dogstatsd, args=args)
                    bernard_checks.append(check)
    except AttributeError:
        log.info("Error while parsing Bernard configuration file. Be sure the structure is valid.")
        return []

    return bernard_checks

#
# logging


def get_log_format(logger_name):
    return '%%(asctime)s | %%(levelname)s | dd.%s | %%(name)s(%%(filename)s:%%(lineno)s) | %%(message)s' % logger_name


def get_syslog_format(logger_name):
    return 'dd.%s[%%(process)d]: %%(levelname)s (%%(filename)s:%%(lineno)s): %%(message)s' % logger_name


def get_logging_config(cfg_path=None):
    logging_config = {
        'log_level': None,
        'collector_log_file': '/var/log/datadog/collector.log',
        'forwarder_log_file': '/var/log/datadog/forwarder.log',
        'dogstatsd_log_file': '/var/log/datadog/dogstatsd.log',
        'bernard_log_file': '/var/log/datadog/bernard.log',
        'pup_log_file': '/var/log/datadog/pup.log',
        'log_to_syslog': True,
        'syslog_host': None,
        'syslog_port': None,
    }

    config_path = get_config_path(cfg_path, os_name=get_os())
    config = ConfigParser.ConfigParser()
    config.readfp(skip_leading_wsp(open(config_path)))

    if config.has_section('handlers') or config.has_section('loggers') or config.has_section('formatters'):
        sys.stderr.write("""Python logging config is no longer supported and will be ignored.
            To configure logging, update the logging portion of 'datadog.conf' to match:
             'https://github.com/DataDog/dd-agent/blob/master/datadog.conf.example'.
             """)

    for option in logging_config:
        if config.has_option('Main', option):
            logging_config[option] = config.get('Main', option)

    levels = {
        'CRITICAL': logging.CRITICAL,
        'DEBUG': logging.DEBUG,
        'ERROR': logging.ERROR,
        'FATAL': logging.FATAL,
        'INFO': logging.INFO,
        'WARN': logging.WARN,
        'WARNING': logging.WARNING,
    }
    if config.has_option('Main', 'log_level'):
        logging_config['log_level'] = levels.get(config.get('Main', 'log_level'))

    if config.has_option('Main', 'log_to_syslog'):
        logging_config['log_to_syslog'] = config.get('Main', 'log_to_syslog').strip().lower() in ['yes', 'true', 1]

    if config.has_option('Main', 'syslog_host'):
        host = config.get('Main', 'syslog_host').strip()
        if host:
            logging_config['syslog_host'] = host
        else:
            logging_config['syslog_host'] = None

    if config.has_option('Main', 'syslog_port'):
        port = config.get('Main', 'syslog_port').strip()
        try:
            logging_config['syslog_port'] = int(port)
        except:
            logging_config['syslog_port'] = None

    if config.has_option('Main', 'disable_file_logging'):
        logging_config['disable_file_logging'] = config.get('Main', 'disable_file_logging').strip().lower() in ['yes', 'true', 1]
    else:
        logging_config['disable_file_logging'] = False

    return logging_config



def initialize_logging(logger_name):

    try:
        if get_os() == 'windows':
            logging.config.fileConfig(get_config_path())

        else:
            logging_config = get_logging_config()

            logging.basicConfig(
                format=get_log_format(logger_name),
                level=logging_config['log_level'] or logging.INFO,
            )

            # set up file loggers
            log_file = logging_config.get('%s_log_file' % logger_name)
            if log_file is not None and not logging_config['disable_file_logging']:
                # make sure the log directory is writeable
                # NOTE: the entire directory needs to be writable so that rotation works
                if os.access(os.path.dirname(log_file), os.R_OK | os.W_OK):
                    file_handler = logging.handlers.RotatingFileHandler(log_file, maxBytes=LOGGING_MAX_BYTES, backupCount=1)
                    file_handler.setFormatter(logging.Formatter(get_log_format(logger_name)))
                    root_log = logging.getLogger()
                    root_log.addHandler(file_handler)
                else:
                    sys.stderr.write("Log file is unwritable: '%s'\n" % log_file)

            # set up syslog
            if logging_config['log_to_syslog']:
                try:
                    from logging.handlers import SysLogHandler

                    if logging_config['syslog_host'] is not None and logging_config['syslog_port'] is not None:
                        sys_log_addr = (logging_config['syslog_host'], logging_config['syslog_port'])
                    else:
                        sys_log_addr = "/dev/log"
                        # Special-case macs
                        if sys.platform == 'darwin':
                            sys_log_addr = "/var/run/syslog"

                    handler = SysLogHandler(address=sys_log_addr, facility=SysLogHandler.LOG_DAEMON)
                    handler.setFormatter(logging.Formatter(get_syslog_format(logger_name)))
                    root_log = logging.getLogger()
                    root_log.addHandler(handler)
                except Exception, e:
                    sys.stderr.write("Error setting up syslog: '%s'\n" % str(e))
                    traceback.print_exc()

    except Exception, e:
        sys.stderr.write("Couldn't initialize logging: %s\n" % str(e))
        traceback.print_exc()

        # if config fails entirely, enable basic stdout logging as a fallback
        logging.basicConfig(
            format=get_log_format(logger_name),
            level=logging.INFO,
        )

    # re-get the log after logging is initialized
    global log
    log = logging.getLogger(__name__)<|MERGE_RESOLUTION|>--- conflicted
+++ resolved
@@ -59,11 +59,7 @@
 
 
 def get_version():
-<<<<<<< HEAD
-    return "3.99.0"
-=======
     return "3.9.0"
->>>>>>> 6bfc595c
 
 
 def skip_leading_wsp(f):
@@ -182,14 +178,9 @@
         return os.path.join(path, filename)
 
     # If all searches fail, exit the agent with an error
-<<<<<<< HEAD
     if filename == DATADOG_CONF:
         sys.stderr.write("Please supply a configuration file at %s or in the directory where the agent is currently deployed.\n" % bad_path)
         sys.exit(3)
-=======
-    sys.stderr.write("Please supply a configuration file at %s or in the directory where the Agent is currently deployed.\n" % bad_path)
-    sys.exit(3)
->>>>>>> 6bfc595c
 
 
 def get_config(parse_args=True, cfg_path=None, options=None):
